"""evenlyDistributePointsOnSphere.py
This code creates a set of n points on a unit sphere which are approximately spaced as far as possible from each other.

#Written By: Dean Keithly
#Written On: 10/16/2018
"""

from numpy import pi, cos, sin, arccos, arange
import os
<<<<<<< HEAD
if not 'DISPLAY' in os.environ: #Check environment for keys
    import matplotlib.pyplot as pp 
    use('Agg')
=======
if not 'DISPLAY' in os.environ.keys(): #Check environment for keys
    import matplotlib.pyplot as plt 
    matplotlib.use('Agg')
    import matplotlib.pyplot as plt
else:
    import matplotlib.pyplot as plt 
>>>>>>> 935ca517
import mpl_toolkits.mplot3d
#from pylab import * # Not sure if necessary
import numpy as np
from scipy.optimize import minimize

def secondSmallest(d_diff_pts):
    """For a list of points, return the value and ind of the second smallest
    args:
        d_diff_pts - numy array of floats of distances between points
    returns:
        secondSmallest_value - 
        secondSmallest_ind - 
    """
    tmp_inds = np.arange(len(d_diff_pts))
    tmp_inds_min0 = np.argmin(d_diff_pts)
    tmp_inds = np.delete(tmp_inds, tmp_inds_min0)
    tmp_d_diff_pts =np.delete(d_diff_pts, tmp_inds_min0)
    secondSmallest_value = min(tmp_d_diff_pts)
    secondSmallest_ind = np.argmin(np.abs(d_diff_pts - secondSmallest_value))
    return secondSmallest_value, secondSmallest_ind

def pt_pt_distances(xyzpoints):
    distances = list()
    closest_point_inds = list() # list of numpy arrays containing closest points to a given ind
    for i in np.arange(len(xyzpoints)):
        xyzpoint = xyzpoints[i] # extract a single xyz point on sphere
        diff_pts = xyzpoints - xyzpoint # calculate linear difference between point spacing
        d_diff_pts = np.linalg.norm(diff_pts,axis=1) # calculate linear distance between points
        ss_d, ss_ind = secondSmallest(d_diff_pts) #we must get the second smallest because the smallest is the point itself
        distances.append(ss_d)
        closest_point_inds.append(ss_ind)
    return distances, closest_point_inds

def f(vv):
    # This is the optimization problem objective function
    # We calculate the sum of all distances between points and 
    xx = vv[::3]
    yy = vv[1::3]
    zz = vv[2::3]
    xyzpoints = np.asarray([[xx[i], yy[i], zz[i]]for i in np.arange(len(zz))])
    #Calculates the sum(min(dij)**3.)
    distances, inds = pt_pt_distances(xyzpoints)
    return sum(1./np.asarray(distances))#-sum(np.asarray(distances)**2.) #squares and sums each point-to-closest point distances

def nlcon2(vvv,ind):
    """ This is the nonlinear constraint on each "point" of the sphere
    We require that the center-to-point distance be ~1.
    Args:
        vvv (numpy array) - dims of 3xn where [[x0,y0,z0],...,[xn,yn,zn]]
        ind (integer) - index of the constraint of the point
    """
    xxx = vvv[::3][ind] # this decodes the x vars, vvv[0] and every 3rd element after that
    yyy = vvv[1::3][ind] # this decodes the y vars, vvv[1] and every 3rd element after that
    zzz = vvv[2::3][ind] # this decodes the z vars, vvv[2] and every 3rd element after that
    xyzpoint = np.asarray([xxx,yyy,zzz])#[[xxx[i], yyy[i], zzz[i]]for i in np.arange(len(zzz))])
    return np.linalg.norm(xyzpoint) - 1. #I just want the length to be 1

def splitOut(aa):
    """Splits out into x,y,z, Used to simplify code
    Args:
        aa - dictionary spit out by  
    Returns:
        outkx, outky, outkz (numpy arrays) - arrays of the x, y, and values of the points
    """
    outkx = aa['x'][::3]
    outky = aa['x'][1::3]
    outkz = aa['x'][2::3]
    return outkx, outky, outkz

def plotAllPoints(x,y,z,f,x0,con):
    """
    Args:
        x- initial x points
        y- initial y points
        z- initial z points
        f- objective function for optimization
        x0- flattened initial values to be shoved into objective function
        con- list of dicts of constraints to be placed on the values
    """
    #plt.close(5006)
    fig = plt.figure(num=5006)
    ax = fig.add_subplot(111, projection='3d')
    ax.scatter(x, y, z, color='blue')
    plt.rc('axes',linewidth=2)
    plt.rc('lines',linewidth=2)
    plt.rc('font',weight='bold')
    plt.show(block=False)


    out01k = minimize(f,x0, method='SLSQP',constraints=(con), options={'ftol':1e-4, 'maxiter':100})
    out01kx, out01ky, out01kz = splitOut(out01k)
    ax.scatter(out01kx, out01ky, out01kz,color='purple')

    out1k = minimize(f,x0, method='SLSQP',constraints=(con), options={'ftol':1e-4, 'maxiter':1000})
    out1kx, out1ky, out1kz = splitOut(out1k)
    ax.scatter(out1kx, out1ky, out1kz,color='red')
    plt.show(block=False)

    out2k = minimize(f,x0, method='SLSQP',constraints=(con), options={'ftol':1e-4, 'maxiter':2000})
    out2kx, out2ky, out2kz = splitOut(out2k)
    ax.scatter(out2kx, out2ky, out2kz,color='green')
    plt.show(block=False)

    out4k = minimize(f,x0, method='SLSQP',constraints=(con), options={'ftol':1e-4, 'maxiter':4000})
    out4kx, out4ky, out4kz = splitOut(out4k)
    ax.scatter(out4kx, out4ky, out4kz,color='cyan')
    plt.legend(['Initial','100 iter.','1k iter.','2k iter.','4k iter.'],loc='uplter left')
    ax.set_xlabel('X',weight='bold')
    ax.set_ylabel('Y',weight='bold')
    ax.set_zlabel('Z',weight='bold')
    plt.title('Points Distributed on a Sphere',weight='bold')
    plt.show(block=False)

    # To Save this figure:
    # gca()
    # savefig('figurename.png')
    return fig, out01k, out1k, out2k, out4k

def setupConstraints(v,nlcon2):
    """ Sets Up all Constraints on each vector
    """
    con = list()
    for i in np.arange(len(v)):
        ctemp = {'type':'eq','fun':nlcon2,'args':(i,)}
        con.append(ctemp) 
    return con

def initialXYZpoints(num_pts=30):
    """ Quick and unprecise way of distributing points on a sphere
    """
    indices = arange(0, num_pts, dtype=float) + 0.5
    phi = arccos(1 - 2*indices/num_pts)
    theta = pi * (1 + 5**0.5) * indices
    x, y, z = cos(theta) * sin(phi), sin(theta) * sin(phi), cos(phi)
    v = np.asarray([[x[i], y[i], z[i]] for i in np.arange(len(x))]) # an array of each point on the sphere
    d = np.linalg.norm(v,axis=1) # used to ensure the length of each vector is 1
    return x, y, z, v


if __name__ == '__main__':
    """ The main function will produce a plot of points optimally spaced on a sphere 
    """
    #### Generate Initial Set of XYZ Points ###############
    x, y, z, v = initialXYZpoints(num_pts=30)
    #######################################################

    #### Define constraints on each point of the sphere #######
    con = setupConstraints(v,nlcon2)
    #### Define initial conditions of points on sphere
    x0 = v.flatten() # takes v and converts it into [x0,y0,z0,x1,y1,z1,...,xn,yn,zn]
    out1k = minimize(f,x0, method='SLSQP',constraints=(con), options={'ftol':1e-4, 'maxiter':1000}) # run optimization problem for 1000 iterations
    # out1k contains all of the relevant output information out1k['x'], out1k['fun'], out1k['success']

    #### Recast out1k to [[x0,y0,z0],...,[xn,yn,zn]] array
    out1kx, out1ky, out1kz = splitOut(out1k)
    out1kv = np.asarray([[out1kx[i], out1ky[i], out1kz[i]] for i in np.arange(len(out1kx))])

    
    #### Plot Points on Sphere for verying number of numerical optimizations
    fig, out01k, out1k, out2k, out4k = plotAllPoints(x,y,z,f,x0,con)

    #### Split out the xyz components of solution
    out01kx, out01ky, out01kz = splitOut(out01k)
    out1kx, out1ky, out1kz = splitOut(out1k)
    out2kx, out2ky, out2kz = splitOut(out2k)
    out4kx, out4ky, out4kz = splitOut(out4k)

    #### Combine xyz components into  vectors
    out01kv = np.asarray([[out01kx[i], out01ky[i], out01kz[i]] for i in np.arange(len(out01kx))])
    out1kv = np.asarray([[out1kx[i], out1ky[i], out1kz[i]] for i in np.arange(len(out1kx))])
    out2kv = np.asarray([[out2kx[i], out2ky[i], out2kz[i]] for i in np.arange(len(out2kx))])
    out4kv = np.asarray([[out4kx[i], out4ky[i], out4kz[i]] for i in np.arange(len(out4kx))])

    #### Calculate array of minimum distances between points
    dist01k, inds01k = pt_pt_distances(out01kv)
    dist1k, inds1k = pt_pt_distances(out1kv)
    dist2k, inds2k = pt_pt_distances(out2kv)
    dist4k, inds4k = pt_pt_distances(out4kv)

    #### Get minimum, maximum, and mean distances as function of number of iterations #########
    minimumDistances = np.asarray([min(dist01k), min(dist1k), min(dist2k), min(dist4k)])
    maximumDistances = np.asarray([max(dist01k), max(dist1k), max(dist2k), max(dist4k)])
    meanDistances = np.asarray([np.mean(dist01k), np.mean(dist1k), np.mean(dist2k), np.mean(dist4k)])

    fig2 = plt.figure(num=5007)
    plt.rc('axes',linewidth=2)
    plt.rc('lines',linewidth=2)
    plt.rc('font',weight='bold')
    plt.plot([100,1000,2000,3000],minimumDistances,marker='s',linestyle = 'None')
    plt.plot([100,1000,2000,3000],maximumDistances,marker='o',linestyle = 'None')
    plt.plot([100,1000,2000,3000],meanDistances,marker='v',linestyle = 'None')
    plt.ylabel('Distances (1 is the radius of the sphere)',weight='bold')
    plt.xlabel('Number of Optimization Iterations',weight='bold')
    plt.legend(['min(Dist)','max(Dist)','mean(Dist)'])
    plt.show(block=False)
<|MERGE_RESOLUTION|>--- conflicted
+++ resolved
@@ -7,18 +7,12 @@
 
 from numpy import pi, cos, sin, arccos, arange
 import os
-<<<<<<< HEAD
 if not 'DISPLAY' in os.environ: #Check environment for keys
-    import matplotlib.pyplot as pp 
-    use('Agg')
-=======
-if not 'DISPLAY' in os.environ.keys(): #Check environment for keys
     import matplotlib.pyplot as plt 
     matplotlib.use('Agg')
     import matplotlib.pyplot as plt
 else:
     import matplotlib.pyplot as plt 
->>>>>>> 935ca517
 import mpl_toolkits.mplot3d
 #from pylab import * # Not sure if necessary
 import numpy as np
