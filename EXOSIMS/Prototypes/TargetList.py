--- conflicted
+++ resolved
@@ -1,869 +1,864 @@
-# -*- coding: utf-8 -*-
-from EXOSIMS.util.vprint import vprint
-from EXOSIMS.util.get_module import get_module
-from EXOSIMS.util.get_dirs import get_cache_dir
-from EXOSIMS.util.deltaMag import deltaMag
-import numpy as np
-import astropy.units as u
-from astropy.time import Time
-from astropy.coordinates import SkyCoord
-import astropy.io
-import re
-import scipy.interpolate
-import os.path
-import inspect
-
-
-class TargetList(object):
-    """Target List class template
-    
-    This class contains all variables and functions necessary to perform 
-    Target List Module calculations in exoplanet mission simulation.
-    
-    It inherits the following class objects which are defined in __init__:
-    StarCatalog, OpticalSystem, PlanetPopulation, ZodiacalLight, Completeness
-    
-    Args:
-        \*\*specs:
-            user specified values
-            
-    Attributes:
-        (StarCatalog values)
-            Mission specific filtered star catalog values from StarCatalog class object:
-            Name, Spec, Umag, Bmag, Vmag, Rmag, Imag, Jmag, Hmag, Kmag, BV, MV,
-            BC, L, Binary_Cut, dist, parx, coords, pmra, pmdec, rv
-        StarCatalog (StarCatalog module):
-            StarCatalog class object (only retained if keepStarCatalog is True)
-        PlanetPopulation (PlanetPopulation module):
-            PlanetPopulation class object
-        PlanetPhysicalModel (PlanetPhysicalModel module):
-            PlanetPhysicalModel class object
-        OpticalSystem (OpticalSystem module):
-            OpticalSystem class object
-        ZodiacalLight (ZodiacalLight module):
-            ZodiacalLight class object
-        BackgroundSources (BackgroundSources module):
-            BackgroundSources class object
-        PostProcessing (PostProcessing module):
-            PostProcessing class object
-        Completeness (Completeness module):
-            Completeness class object
-        tint0 (astropy Quantity array):
-            Minimum integration time values for each target star in units of day
-        comp0 (ndarray):
-            Initial completeness value for each target star
-        MsEst (float ndarray):
-            'approximate' stellar mass in units of solar mass
-        MsTrue (float ndarray):
-            'true' stellar mass in units of solar mass
-        nStars (integer):
-            Number of target stars
-        staticStars (boolean):
-            Boolean used to force static target positions set at mission start time
-        keepStarCatalog (boolean):
-            Boolean used to avoid deleting StarCatalog after TargetList was built
-        fillPhotometry (boolean):
-            Defaults False.  If True, attempts to fill in missing target photometric 
-            values using interpolants of tabulated values for the stellar type.
-        filterSubM (boolean):
-            Defaults False.  If true, removes all sub-M spectral types (L,T,Y).  Note
-            that fillPhotometry will typically fail for any stars of this type, so 
-            this should be set to True when fillPhotometry is True.
-        popStars (str iterable):
-            If not None, filters out any stars matching the names in the list.
-        cachedir (str):
-            Path to cache directory
-    
-    """
-
-    _modtype = 'TargetList'
-    
-    def __init__(self, missionStart=60634, staticStars=True, 
-        keepStarCatalog=False, fillPhotometry=False, explainFiltering=False, 
-        filterBinaries=True, filterSubM=False, cachedir=None, filter_for_char=False,
-        earths_only=False, **specs):
-       
-        #start the outspec
-        self._outspec = {}
-
-        # get cache directory
-        self.cachedir = get_cache_dir(cachedir)
-        self._outspec['cachedir'] = self.cachedir
-        specs['cachedir'] = self.cachedir 
-
-
-        # load the vprint function (same line in all prototype module constructors)
-        self.vprint = vprint(specs.get('verbose', True))
-        
-        # validate TargetList inputs
-        assert isinstance(staticStars, bool), "staticStars must be a boolean."
-        assert isinstance(keepStarCatalog, bool), "keepStarCatalog must be a boolean."
-        assert isinstance(fillPhotometry, bool), "fillPhotometry must be a boolean."
-        assert isinstance(explainFiltering, bool), "explainFiltering must be a boolean."
-        assert isinstance(filterBinaries, bool), "filterBinaries must be a boolean."
-        assert isinstance(filterSubM, bool), "filterSubM must be a boolean."
-        self.staticStars = bool(staticStars)
-        self.keepStarCatalog = bool(keepStarCatalog)
-        self.fillPhotometry = bool(fillPhotometry)
-        self.explainFiltering = bool(explainFiltering)
-        self.filterBinaries = bool(filterBinaries)
-        self.filterSubM = bool(filterSubM)
-        self.filter_for_char = bool(filter_for_char)
-        self.earths_only = bool(earths_only)
-
-        # check if KnownRVPlanetsTargetList is using KnownRVPlanets
-        if specs['modules']['TargetList'] == 'KnownRVPlanetsTargetList':
-            assert specs['modules']['PlanetPopulation'] == 'KnownRVPlanets', \
-            'KnownRVPlanetsTargetList must use KnownRVPlanets'
-        else:
-            assert specs['modules']['PlanetPopulation'] != 'KnownRVPlanets', \
-            'This TargetList cannot use KnownRVPlanets'
-        
-        # check if KnownRVPlanetsTargetList is using KnownRVPlanets
-        if specs['modules']['TargetList'] == 'KnownRVPlanetsTargetList':
-            assert specs['modules']['PlanetPopulation'] == 'KnownRVPlanets', \
-            'KnownRVPlanetsTargetList must use KnownRVPlanets'
-        else:
-            assert specs['modules']['PlanetPopulation'] != 'KnownRVPlanets', \
-            'This TargetList cannot use KnownRVPlanets'
-        
-        # populate outspec
-        for att in self.__dict__:
-            if att not in ['vprint','_outspec']:
-                dat = self.__dict__[att]
-                self._outspec[att] = dat.value if isinstance(dat, u.Quantity) else dat
-
-        # get desired module names (specific or prototype) and instantiate objects
-        self.StarCatalog = get_module(specs['modules']['StarCatalog'],
-                'StarCatalog')(**specs)
-        self.OpticalSystem = get_module(specs['modules']['OpticalSystem'],
-                'OpticalSystem')(**specs)
-        self.ZodiacalLight = get_module(specs['modules']['ZodiacalLight'],
-                'ZodiacalLight')(**specs)
-        self.PostProcessing = get_module(specs['modules']['PostProcessing'],
-                'PostProcessing')(**specs)
-        self.Completeness = get_module(specs['modules']['Completeness'],
-                'Completeness')(**specs)
-        
-        # bring inherited class objects to top level of Simulated Universe
-        self.BackgroundSources = self.PostProcessing.BackgroundSources
-
-        #if specs contains a completeness_spec then we are going to generate separate instances
-        #of planet population and planet physical model for completeness and for the rest of the sim
-        if 'completeness_specs' in specs:
-            self.PlanetPopulation = get_module(specs['modules']['PlanetPopulation'],'PlanetPopulation')(**specs)
-            self.PlanetPhysicalModel = self.PlanetPopulation.PlanetPhysicalModel
-        else:
-            self.PlanetPopulation = self.Completeness.PlanetPopulation
-            self.PlanetPhysicalModel = self.Completeness.PlanetPhysicalModel
-        
-        # list of possible Star Catalog attributes
-        self.catalog_atts = ['Name', 'Spec', 'parx', 'Umag', 'Bmag', 'Vmag', 'Rmag', 
-                'Imag', 'Jmag', 'Hmag', 'Kmag', 'dist', 'BV', 'MV', 'BC', 'L', 
-                'coords', 'pmra', 'pmdec', 'rv', 'Binary_Cut',
-                'closesep', 'closedm', 'brightsep', 'brightdm']
-        
-        # now populate and filter the list
-        self.populate_target_list(**specs)
-        # generate any completeness update data needed
-        self.Completeness.gen_update(self)
-        self.filter_target_list(**specs)
-
-        # have target list, no need for catalog now (unless asked to retain)
-        if not self.keepStarCatalog:
-            self.StarCatalog = specs['modules']['StarCatalog']
-
-        # add nStars to outspec
-        self._outspec['nStars'] = self.nStars
-        
-        # if staticStars is True, the star coordinates are taken at mission start, 
-        # and are not propagated during the mission
-        self.starprop_static = None
-        if self.staticStars is True:
-            allInds = np.arange(self.nStars,dtype=int)
-            missionStart = Time(float(missionStart), format='mjd', scale='tai')
-            self.starprop_static = lambda sInds, currentTime, eclip=False, \
-                    c1=self.starprop(allInds, missionStart, eclip=False), \
-                    c2=self.starprop(allInds, missionStart, eclip=True): \
-                    c1[sInds] if eclip==False else c2[sInds]
-
-    def __str__(self):
-        """String representation of the Target List object
-        
-        When the command 'print' is used on the Target List object, this method
-        will return the values contained in the object
-        
-        """
-        
-        for att in self.__dict__:
-            print('%s: %r' % (att, getattr(self, att)))
-        
-        return 'Target List class object attributes'
-
-    def populate_target_list(self, popStars=None, **specs):
-        """ This function is actually responsible for populating values from the star 
-        catalog (or any other source) into the target list attributes.
-
-        The prototype implementation does the following:
-        
-        Copy directly from star catalog and remove stars with any NaN attributes
-        Calculate completeness and max integration time, and generates stellar masses.
-        
-        """
-        
-        SC = self.StarCatalog
-        OS = self.OpticalSystem
-        ZL = self.ZodiacalLight
-        Comp = self.Completeness
-        
-        # bring Star Catalog values to top level of Target List
-        missingatts = []
-        for att in self.catalog_atts:
-            if not hasattr(SC,att):
-                missingatts.append(att)
-            else:
-                if type(getattr(SC, att)) == np.ma.core.MaskedArray:
-                    setattr(self, att, getattr(SC, att).filled(fill_value=float('nan')))
-                else:
-                    setattr(self, att, getattr(SC, att))
-        for att in missingatts:
-            self.catalog_atts.remove(att)
-        
-        # number of target stars
-        self.nStars = len(self.Name)
-        if self.explainFiltering:
-            print("%d targets imported from star catalog."%self.nStars)
-
-        if popStars is not None:
-            tmp = np.arange(self.nStars)
-            for n in popStars:
-                tmp = tmp[self.Name != n ]
-
-            self.revise_lists(tmp)
-
-            if self.explainFiltering:
-                print("%d targets remain after removing requested targets."%self.nStars)
-
-        if self.filterSubM:
-            self.subM_filter()
-    
-        if self.fillPhotometry:
-            self.fillPhotometryVals()
-
-        # filter out nan attribute values from Star Catalog
-        self.nan_filter()
-        if self.explainFiltering:
-            print("%d targets remain after nan filtering."%self.nStars)
-
-<<<<<<< HEAD
-        # filter out target stars with 0 luminosity
-        self.zero_lum_filter()
-        if self.explainFiltering:
-            print("%d targets remain after removing requested targets."%self.nStars)
-
-        # populate completeness values
-        self.comp0 = Comp.target_completeness(self)
-        # populate minimum integration time values
-        self.tint0 = OS.calc_minintTime(self)
-=======
-        if self.filter_for_char or self.earths_only:
-            char_modes = list(filter(lambda mode: 'spec' in mode['inst']['name'], OS.observingModes))
-            # populate completeness values
-            self.comp0 = Comp.target_completeness(self, calc_char_comp0=True)
-            # populate minimum integration time values
-            self.tint0 = OS.calc_minintTime(self, use_char=True, mode=char_modes[0])
-            for mode in char_modes[1:]:
-                self.tint0 += OS.calc_minintTime(self, use_char=True, mode=mode)
-        else:
-            # populate completeness values
-            self.comp0 = Comp.target_completeness(self)
-            # populate minimum integration time values
-            self.tint0 = OS.calc_minintTime(self)
->>>>>>> f12c69aa
-        # calculate 'true' and 'approximate' stellar masses
-        self.stellar_mass()
-        
-        # include new attributes to the target list catalog attributes
-        self.catalog_atts.append('comp0')
-        self.catalog_atts.append('tint0')
-    
-    def fillPhotometryVals(self):
-        """
-        This routine attempts to fill in missing photometric values, including
-        the luminosity, absolute magnitude, V band bolometric correction, and the 
-        apparent VBHJK magnitudes by interpolating values from a table of standard
-        stars by spectral type.  
-
-        The data is from:
-        "A Modern Mean Dwarf Stellar Color and Effective Temperature Sequence"
-        http://www.pas.rochester.edu/~emamajek/EEM_dwarf_UBVIJHK_colors_Teff.txt
-        Eric Mamajek (JPL/Caltech, University of Rochester) 
-        Version 2017.09.06
-
-        """
-        
-        #Looking for file EEM_dwarf_UBVIJHK_colors_Teff.txt in the TargetList folder
-        filename = 'EEM_dwarf_UBVIJHK_colors_Teff.txt'
-        classpath = os.path.split(inspect.getfile(self.__class__))[0]
-        classpath = os.path.normpath(os.path.join(classpath, '..', 
-                'TargetList'))
-        datapath = os.path.join(classpath, filename)
-        assert os.path.isfile(datapath),'Could not locate %s in TargetList directory.'%filename
-
-        data = astropy.io.ascii.read(datapath,fill_values=[('...',np.nan),('....',np.nan),('.....',np.nan)])
-
-        specregex = re.compile('([OBAFGKMLTY])(\d*\.\d+|\d+)V')
-        specregex2 = re.compile('([OBAFGKMLTY])(\d*\.\d+|\d+).*')
-
-        MK = []
-        MKn = []
-        for s in data['SpT'].data:
-            m = specregex.match(s)
-            MK.append(m.groups()[0])
-            MKn.append(m.groups()[1])
-        MK = np.array(MK)
-        MKn = np.array(MKn)
-
-        #create dicts of interpolants
-        Mvi = {}
-        BmVi = {}
-        logLi = {}
-        BCi = {}
-        VmKi = {}
-        VmIi = {}
-        HmKi = {}
-        JmHi = {}
-        VmRi = {}
-        UmBi = {}
-
-        for l in 'OBAFGKM':
-            Mvi[l] = scipy.interpolate.interp1d(MKn[MK==l].astype(float),data['Mv'][MK==l].data.astype(float),bounds_error=False,fill_value='extrapolate')
-            BmVi[l] = scipy.interpolate.interp1d(MKn[MK==l].astype(float),data['B-V'][MK==l].data.astype(float),bounds_error=False,fill_value='extrapolate')
-            logLi[l] = scipy.interpolate.interp1d(MKn[MK==l].astype(float),data['logL'][MK==l].data.astype(float),bounds_error=False,fill_value='extrapolate')
-            VmKi[l] = scipy.interpolate.interp1d(MKn[MK==l].astype(float),data['V-Ks'][MK==l].data.astype(float),bounds_error=False,fill_value='extrapolate')
-            VmIi[l] = scipy.interpolate.interp1d(MKn[MK==l].astype(float),data['V-Ic'][MK==l].data.astype(float),bounds_error=False,fill_value='extrapolate')
-            VmRi[l] = scipy.interpolate.interp1d(MKn[MK==l].astype(float),data['V-Rc'][MK==l].data.astype(float),bounds_error=False,fill_value='extrapolate')
-            HmKi[l] = scipy.interpolate.interp1d(MKn[MK==l].astype(float),data['H-K'][MK==l].data.astype(float),bounds_error=False,fill_value='extrapolate')
-            JmHi[l] = scipy.interpolate.interp1d(MKn[MK==l].astype(float),data['J-H'][MK==l].data.astype(float),bounds_error=False,fill_value='extrapolate')
-            BCi[l] = scipy.interpolate.interp1d(MKn[MK==l].astype(float),data['BCv'][MK==l].data.astype(float),bounds_error=False,fill_value='extrapolate')
-            UmBi[l] = scipy.interpolate.interp1d(MKn[MK==l].astype(float),data['U-B'][MK==l].data.astype(float),bounds_error=False,fill_value='extrapolate')
-
-
-        #first try to fill in missing Vmags
-        if np.all(self.Vmag == 0): self.Vmag *= np.nan
-        if np.any(np.isnan(self.Vmag)):
-            inds = np.where(np.isnan(self.Vmag))[0]
-            for i in inds:
-                m = specregex2.match(self.Spec[i])
-                if m:
-                    self.Vmag[i] = Mvi[m.groups()[0]](m.groups()[1])
-                    self.MV[i] = self.Vmag[i] - 5*(np.log10(self.dist[i].to('pc').value) - 1)
-
-        #next, try to fill in any missing B mags
-        if np.all(self.Bmag == 0): self.Bmag *= np.nan
-        if np.any(np.isnan(self.Bmag)):
-            inds = np.where(np.isnan(self.Bmag))[0]
-            for i in inds:
-                m = specregex2.match(self.Spec[i])
-                if m:
-                    self.BV[i] = BmVi[m.groups()[0]](m.groups()[1])
-                    self.Bmag[i] = self.BV[i] + self.Vmag[i]
-
-        #next fix any missing luminosities
-        if np.all(self.L == 0): self.L *= np.nan
-        if np.any(np.isnan(self.L)):
-            inds = np.where(np.isnan(self.L))[0]
-            for i in inds:
-                m = specregex2.match(self.Spec[i])
-                if m:
-                    self.L[i] = 10.0**logLi[m.groups()[0]](m.groups()[1])
-
-        #and bolometric corrections
-        if np.all(self.BC == 0): self.BC *= np.nan
-        if np.any(np.isnan(self.BC)):
-            inds = np.where(np.isnan(self.BC))[0]
-            for i in inds:
-                m = specregex2.match(self.Spec[i])
-                if m:
-                    self.BC[i] = BCi[m.groups()[0]](m.groups()[1])
-
-
-        #next fill in K mags
-        if np.all(self.Kmag == 0): self.Kmag *= np.nan
-        if np.any(np.isnan(self.Kmag)):
-            inds = np.where(np.isnan(self.Kmag))[0]
-            for i in inds:
-                m = specregex2.match(self.Spec[i])
-                if m:
-                    VmK = VmKi[m.groups()[0]](m.groups()[1])
-                    self.Kmag[i] = self.Vmag[i] - VmK
-
-        #next fill in H mags
-        if np.all(self.Hmag == 0): self.Hmag *= np.nan
-        if np.any(np.isnan(self.Hmag)):
-            inds = np.where(np.isnan(self.Hmag))[0]
-            for i in inds:
-                m = specregex2.match(self.Spec[i])
-                if m:
-                    HmK = HmKi[m.groups()[0]](m.groups()[1])
-                    self.Hmag[i] = self.Kmag[i] + HmK
-
-        #next fill in J mags
-        if np.all(self.Jmag == 0): self.Jmag *= np.nan
-        if np.any(np.isnan(self.Jmag)):
-            inds = np.where(np.isnan(self.Jmag))[0]
-            for i in inds:
-                m = specregex2.match(self.Spec[i])
-                if m:
-                    JmH = JmHi[m.groups()[0]](m.groups()[1])
-                    self.Jmag[i] = self.Hmag[i] + JmH
-
-        #next fill in I mags
-        if np.all(self.Imag == 0): self.Imag *= np.nan
-        if np.any(np.isnan(self.Imag)):
-            inds = np.where(np.isnan(self.Imag))[0]
-            for i in inds:
-                m = specregex2.match(self.Spec[i])
-                if m:
-                    VmI = VmIi[m.groups()[0]](m.groups()[1])
-                    self.Imag[i] = self.Vmag[i] - VmI
-
-        #next fill in U mags
-        if np.all(self.Umag == 0): self.Umag *= np.nan
-        if np.any(np.isnan(self.Umag)):
-            inds = np.where(np.isnan(self.Umag))[0]
-            for i in inds:
-                m = specregex2.match(self.Spec[i])
-                if m:
-                    UmB = UmBi[m.groups()[0]](m.groups()[1])
-                    self.Umag[i] = self.Bmag[i] + UmB
-
-        #next fill in R mags
-        if np.all(self.Rmag == 0): self.Rmag *= np.nan
-        if np.any(np.isnan(self.Rmag)):
-            inds = np.where(np.isnan(self.Rmag))[0]
-            for i in inds:
-                m = specregex2.match(self.Spec[i])
-                if m:
-                    VmR = VmRi[m.groups()[0]](m.groups()[1])
-                    self.Rmag[i] = self.Vmag[i] - VmR
-
-
-    def filter_target_list(self, **specs):
-        """This function is responsible for filtering by any required metrics.
-        
-        The prototype implementation removes the following stars:
-            * Stars with NAN values in their parameters
-            * Binary stars
-            * Systems with planets inside the OpticalSystem fundamental IWA
-            * Systems where minimum integration time is longer than OpticalSystem cutoff
-            * Systems not meeting the Completeness threshold
-        
-        Additional filters can be provided in specific TargetList implementations.
-        
-        """
-        # filter out binary stars
-        if self.filterBinaries:
-            self.binary_filter()
-            if self.explainFiltering:
-                print("%d targets remain after binary filter."%self.nStars)
-
-        # filter out systems with planets within the IWA
-        self.outside_IWA_filter()
-        if self.explainFiltering:
-            print("%d targets remain after IWA filter."%self.nStars)
-
-        # filter out systems where minimum integration time is longer than cutoff
-        self.int_cutoff_filter()
-        if self.explainFiltering:
-            print("%d targets remain after integration time cutoff filter."%self.nStars)
-        
-        # filter out systems which do not reach the completeness threshold
-        self.completeness_filter()
-        if self.explainFiltering:
-            print("%d targets remain after completeness filter."%self.nStars)
-
-    def nan_filter(self):
-        """Populates Target List and filters out values which are nan
-        
-        """
-        
-        # filter out nan values in numerical attributes
-        for att in self.catalog_atts:
-            if ('close' in att) or ('bright' in att):
-                continue
-            if getattr(self, att).shape[0] == 0:
-                pass
-            elif (type(getattr(self, att)[0]) == str) or (type(getattr(self, att)[0]) == bytes):
-                # FIXME: intent here unclear: 
-                #   note float('nan') is an IEEE NaN, getattr(.) is a str, and != on NaNs is special
-                i = np.where(getattr(self, att) != float('nan'))[0]
-                self.revise_lists(i)
-            # exclude non-numerical types
-            elif type(getattr(self, att)[0]) not in (np.unicode_, np.string_, np.bool_, bytes):
-                if att == 'coords':
-                    i1 = np.where(~np.isnan(self.coords.ra.to('deg').value))[0]
-                    i2 = np.where(~np.isnan(self.coords.dec.to('deg').value))[0]
-                    i = np.intersect1d(i1,i2)
-                else:
-                    i = np.where(~np.isnan(getattr(self, att)))[0]
-                self.revise_lists(i)
-
-    def binary_filter(self):
-        """Removes stars which have attribute Binary_Cut == True
-        
-        """
-        
-        i = np.where(self.Binary_Cut == False)[0]
-        self.revise_lists(i)
-
-    def life_expectancy_filter(self):
-        """Removes stars from Target List which have BV < 0.3
-        
-        """
-        
-        i = np.where(self.BV > 0.3)[0]
-        self.revise_lists(i)
-
-    def subM_filter(self):
-        """
-        Filter out any targets of spectral type L, T, Y
-        """
-        specregex = re.compile('([OBAFGKMLTY])*')
-        spect = np.full(self.Spec.size, '')
-        for j,s in enumerate(self.Spec):
-             m = specregex.match(s)
-             if m:
-                 spect[j] = m.groups()[0]
-
-        i = np.where((spect != 'L') & (spect != 'T') & (spect != 'Y'))[0]
-        self.revise_lists(i)
-
-    def main_sequence_filter(self):
-        """Removes stars from Target List which are not main sequence
-        
-        """
-        
-        # indices from Target List to keep
-        i1 = np.where((self.BV < 0.74) & (self.MV < 6*self.BV + 1.8))[0]
-        i2 = np.where((self.BV >= 0.74) & (self.BV < 1.37) & \
-                (self.MV < 4.3*self.BV + 3.05))[0]
-        i3 = np.where((self.BV >= 1.37) & (self.MV < 18*self.BV - 15.7))[0]
-        i4 = np.where((self.BV < 0.87) & (self.MV > -8*(self.BV - 1.35)**2 + 7.01))[0]
-        i5 = np.where((self.BV >= 0.87) & (self.BV < 1.45) & \
-                (self.MV < 5*self.BV + 0.81))[0]
-        i6 = np.where((self.BV >= 1.45) & (self.MV > 18*self.BV - 18.04))[0]
-        ia = np.append(np.append(i1, i2), i3)
-        ib = np.append(np.append(i4, i5), i6)
-        i = np.intersect1d(np.unique(ia), np.unique(ib))
-        self.revise_lists(i)
-
-    def fgk_filter(self):
-        """Includes only F, G, K spectral type stars in Target List
-        
-        """
-        
-        spec = np.array(list(map(str, self.Spec)))
-        iF = np.where(np.core.defchararray.startswith(spec, 'F'))[0]
-        iG = np.where(np.core.defchararray.startswith(spec, 'G'))[0]
-        iK = np.where(np.core.defchararray.startswith(spec, 'K'))[0]
-        i = np.append(np.append(iF, iG), iK)
-        i = np.unique(i)
-        self.revise_lists(i)
-
-    def vis_mag_filter(self, Vmagcrit):
-        """Includes stars which are below the maximum apparent visual magnitude
-        
-        Args:
-            Vmagcrit (float):
-                maximum apparent visual magnitude
-        
-        """
-        
-        i = np.where(self.Vmag < Vmagcrit)[0]
-        self.revise_lists(i)
-
-    def outside_IWA_filter(self):
-        """Includes stars with planets with orbits outside of the IWA 
-        
-        """
-        
-        PPop = self.PlanetPopulation
-        OS = self.OpticalSystem
-        
-        s = np.tan(OS.IWA)*self.dist
-        L = np.sqrt(self.L) if PPop.scaleOrbits else 1.
-        i = np.where(s < L*np.max(PPop.rrange))[0]
-        self.revise_lists(i)
-
-    def zero_lum_filter(self):
-        """Filter Target Stars with 0 luminosity
-        """
-        i = np.where(self.L != 0.)[0]
-        self.revise_lists(i)
-
-    def max_dmag_filter(self):
-        """Includes stars if maximum delta mag is in the allowed orbital range
-        
-        Removed from prototype filters. Prototype is already calling the 
-        int_cutoff_filter with OS.dMag0 and the completeness_filter with Comp.dMagLim
-        
-        """
-        
-        PPop = self.PlanetPopulation
-        PPMod = self.PlanetPhysicalModel
-        Comp = self.Completeness
-        
-        # s and beta arrays
-        s = np.tan(self.OpticalSystem.WA0)*self.dist
-        if PPop.scaleOrbits:
-            s /= np.sqrt(self.L)
-        beta = np.array([1.10472881476178]*len(s))*u.rad
-        
-        # fix out of range values
-        below = np.where(s < np.min(PPop.rrange)*np.sin(beta))[0]
-        above = np.where(s > np.max(PPop.rrange)*np.sin(beta))[0]
-        s[below] = np.sin(beta[below])*np.min(PPop.rrange)
-        beta[above] = np.arcsin(s[above]/np.max(PPop.rrange))
-        
-        # calculate delta mag
-        p = np.max(PPop.prange)
-        Rp = np.max(PPop.Rprange)
-        d = s/np.sin(beta)
-        Phi = PPMod.calc_Phi(beta)
-        i = np.where(deltaMag(p, Rp, d, Phi) < Comp.dMagLim)[0]
-        self.revise_lists(i)
-
-    def int_cutoff_filter(self):
-        """Includes stars if calculated minimum integration time is less than cutoff
-        
-        """
-        
-        i = np.where(self.tint0 < self.OpticalSystem.intCutoff)[0]
-        self.revise_lists(i)
-
-    def completeness_filter(self):
-        """Includes stars if completeness is larger than the minimum value
-        
-        """
-        
-        i = np.where(self.comp0 >= self.Completeness.minComp)[0]
-        self.revise_lists(i)
-
-    def revise_lists(self, sInds):
-        """Replaces Target List catalog attributes with filtered values, 
-        and updates the number of target stars.
-        
-        Args:
-            sInds (integer ndarray):
-                Integer indices of the stars of interest
-        
-        """
-       
-        # cast sInds to array
-        sInds = np.array(sInds, ndmin=1, copy=False)
-        
-        if len(sInds) == 0:
-            raise IndexError("Target list filtered to empty.")
-        
-        for att in self.catalog_atts:
-            if att == 'coords':
-                ra = self.coords.ra[sInds].to('deg')
-                dec = self.coords.dec[sInds].to('deg')
-                self.coords = SkyCoord(ra, dec, self.dist.to('pc'))
-            else:
-                if getattr(self, att).size != 0:
-                    setattr(self, att, getattr(self, att)[sInds])
-        try:
-            self.Completeness.revise_updates(sInds)
-        except AttributeError:
-            pass
-        self.nStars = len(sInds)
-        assert self.nStars, "Target list is empty: nStars = %r"%self.nStars
-
-    def stellar_mass(self):
-        """Populates target list with 'true' and 'approximate' stellar masses
-        
-        This method calculates stellar mass via the formula relating absolute V
-        magnitude and stellar mass.  The values are in units of solar mass.
-
-        Function called by reset sim
-        
-        """
-        
-        # 'approximate' stellar mass
-        self.MsEst = (10.**(0.002456*self.MV**2 - 0.09711*self.MV + 0.4365))*u.solMass
-        # normally distributed 'error'
-        err = (np.random.random(len(self.MV))*2. - 1.)*0.07
-        self.MsTrue = (1. + err)*self.MsEst
-        
-        # if additional filters are desired, need self.catalog_atts fully populated
-        if not hasattr(self.catalog_atts,'MsEst'):
-            self.catalog_atts.append('MsEst')
-        if not hasattr(self.catalog_atts,'MsTrue'):
-            self.catalog_atts.append('MsTrue')
-
-    def starprop(self, sInds, currentTime, eclip=False):
-        """Finds target star positions vector in heliocentric equatorial (default)
-        or ecliptic frame for current time (MJD).
-        
-        This method uses ICRS coordinates which is approximately the same as 
-        equatorial coordinates. 
-        
-        Args:
-            sInds (integer ndarray):
-                Integer indices of the stars of interest
-            currentTime (astropy Time):
-                Current absolute mission time in MJD
-            eclip (boolean):
-                Boolean used to switch to heliocentric ecliptic frame. Defaults to 
-                False, corresponding to heliocentric equatorial frame.
-        
-        Returns:
-            r_targ (astropy Quantity array): 
-                Target star positions vector in heliocentric equatorial (default)
-                or ecliptic frame in units of pc. Will return an m x n x 3 array 
-                where m is size of currentTime, n is size of sInds. If either m or 
-                n is 1, will return n x 3 or m x 3. 
-        
-        Note: Use eclip=True to get ecliptic coordinates.
-        
-        """
-        
-        # if multiple time values, check they are different otherwise reduce to scalar
-        if currentTime.size > 1:
-            if np.all(currentTime == currentTime[0]):
-                currentTime = currentTime[0]
-        
-        # cast sInds to array
-        sInds = np.array(sInds, ndmin=1, copy=False)
-        
-        # get all array sizes
-        nStars = sInds.size
-        nTimes = currentTime.size
-
-        # if the starprop_static method was created (staticStars is True), then use it
-        if self.starprop_static is not None:
-            r_targ = self.starprop_static(sInds, currentTime, eclip)
-            if (nTimes == 1 or nStars == 1 or nTimes == nStars):
-                return r_targ
-            else:
-                return np.tile(r_targ, (nTimes, 1, 1))
-
-        # target star ICRS coordinates
-        coord_old = self.coords[sInds]
-        # right ascension and declination
-        ra = coord_old.ra
-        dec = coord_old.dec
-        # directions
-        p0 = np.array([-np.sin(ra), np.cos(ra), np.zeros(sInds.size)])
-        q0 = np.array([-np.sin(dec)*np.cos(ra), -np.sin(dec)*np.sin(ra), np.cos(dec)])
-        r0 = coord_old.cartesian.xyz/coord_old.distance
-        # proper motion vector
-        mu0 = p0*self.pmra[sInds] + q0*self.pmdec[sInds]
-        # space velocity vector
-        v = mu0/self.parx[sInds]*u.AU + r0*self.rv[sInds]
-        # set J2000 epoch
-        j2000 = Time(2000., format='jyear')
-
-        # if only 1 time in currentTime
-        if (nTimes == 1 or nStars == 1 or nTimes == nStars):
-            # target star positions vector in heliocentric equatorial frame
-            dr = v*(currentTime.mjd - j2000.mjd)*u.day
-            r_targ = (coord_old.cartesian.xyz + dr).T.to('pc')
-            
-            if eclip:
-                # transform to heliocentric true ecliptic frame
-                coord_new = SkyCoord(r_targ[:,0], r_targ[:,1], r_targ[:,2], 
-                            representation='cartesian')
-                r_targ = coord_new.heliocentrictrueecliptic.cartesian.xyz.T.to('pc')
-            return r_targ
-        
-        # create multi-dimensional array for r_targ
-        else:
-            # target star positions vector in heliocentric equatorial frame
-            r_targ = np.zeros([nTimes,nStars,3])*u.pc
-            for i,m in enumerate(currentTime):
-                 dr = v*(m.mjd - j2000.mjd)*u.day
-                 r_targ[i,:,:] = (coord_old.cartesian.xyz + dr).T.to('pc')
-            
-            if eclip:
-                # transform to heliocentric true ecliptic frame
-                coord_new = SkyCoord(r_targ[i,:,0], r_targ[i,:,1], r_targ[i,:,2], 
-                            representation='cartesian')
-                r_targ[i,:,:] = coord_new.heliocentrictrueecliptic.cartesian.xyz.T.to('pc')
-            return r_targ
-
-    def starMag(self, sInds, lam):
-        """Calculates star visual magnitudes with B-V color using empirical fit 
-        to data from Pecaut and Mamajek (2013, Appendix C).
-        The expression for flux is accurate to about 7%, in the range of validity 
-        400 nm < λ < 1000 nm (Traub et al. 2016).
-        
-        Args:
-            sInds (integer ndarray):
-                Indices of the stars of interest
-            lam (astropy Quantity):
-                Wavelength in units of nm
-        
-        Returns:
-            float ndarray:
-                Star magnitudes at wavelength from B-V color
-        
-        """
-        
-        # cast sInds to array
-        sInds = np.array(sInds, ndmin=1, copy=False)
-        
-        Vmag = self.Vmag[sInds]
-        BV = self.BV[sInds]
-        
-        lam_um = lam.to('um').value
-        if lam_um < .550:
-            b = 2.20
-        else:
-            b = 1.54
-        mV = Vmag + b*BV*(1./lam_um - 1.818)
-        
-        return mV
-
-    def stellarTeff(self, sInds):
-        """Calculate the effective stellar temperature based on B-V color.
-        
-        This method uses the empirical fit from Ballesteros (2012) doi:10.1209/0295-5075/97/34008
-        
-        Args:
-            sInds (integer ndarray):
-                Indices of the stars of interest
-        
-        Returns:
-            Quantity array:
-                Stellar effective temperatures in degrees K
-        
-        """
-        
-        # cast sInds to array
-        sInds = np.array(sInds, ndmin=1, copy=False)
-        
-        Teff = 4600.0*u.K * (1.0/(0.92*self.BV[sInds] + 1.7) + 1.0/(0.92*self.BV[sInds] + 0.62))
-        
-        return Teff
-
-    def dump_catalog(self):
-        """Creates a dictionary of stellar properties for archiving use.
-        
-        Args:
-            None
-        
-        Returns:
-            dict:
-                Dictionary of star catalog properties
-        
-        """
-        atts = ['Name', 'Spec', 'parx', 'Umag', 'Bmag', 'Vmag', 'Rmag', 'Imag', 'Jmag', 'Hmag', 'Kmag', 'dist', 'BV', 'MV', 'BC', 'L', 'coords', 'pmra', 'pmdec', 'rv', 'Binary_Cut', 'MsEst', 'MsTrue', 'comp0', 'tint0']
-        # atts = ['Name', 'Spec', 'parx', 'Umag', 'Bmag', 'Vmag', 'Rmag', 'Imag', 'Jmag', 'Hmag', 'Kmag', 'dist', 'BV', 'MV', 'BC', 'L', 'coords', 'pmra', 'pmdec', 'rv', 'Binary_Cut']
-        #Not sure if MsTrue and others can be dumped properly...
-
-        catalog = {atts[i]: getattr(self,atts[i]) for i in np.arange(len(atts))}
-
-        return catalog
+# -*- coding: utf-8 -*-
+from EXOSIMS.util.vprint import vprint
+from EXOSIMS.util.get_module import get_module
+from EXOSIMS.util.get_dirs import get_cache_dir
+from EXOSIMS.util.deltaMag import deltaMag
+import numpy as np
+import astropy.units as u
+from astropy.time import Time
+from astropy.coordinates import SkyCoord
+import astropy.io
+import re
+import scipy.interpolate
+import os.path
+import inspect
+
+
+class TargetList(object):
+    """Target List class template
+    
+    This class contains all variables and functions necessary to perform 
+    Target List Module calculations in exoplanet mission simulation.
+    
+    It inherits the following class objects which are defined in __init__:
+    StarCatalog, OpticalSystem, PlanetPopulation, ZodiacalLight, Completeness
+    
+    Args:
+        \*\*specs:
+            user specified values
+            
+    Attributes:
+        (StarCatalog values)
+            Mission specific filtered star catalog values from StarCatalog class object:
+            Name, Spec, Umag, Bmag, Vmag, Rmag, Imag, Jmag, Hmag, Kmag, BV, MV,
+            BC, L, Binary_Cut, dist, parx, coords, pmra, pmdec, rv
+        StarCatalog (StarCatalog module):
+            StarCatalog class object (only retained if keepStarCatalog is True)
+        PlanetPopulation (PlanetPopulation module):
+            PlanetPopulation class object
+        PlanetPhysicalModel (PlanetPhysicalModel module):
+            PlanetPhysicalModel class object
+        OpticalSystem (OpticalSystem module):
+            OpticalSystem class object
+        ZodiacalLight (ZodiacalLight module):
+            ZodiacalLight class object
+        BackgroundSources (BackgroundSources module):
+            BackgroundSources class object
+        PostProcessing (PostProcessing module):
+            PostProcessing class object
+        Completeness (Completeness module):
+            Completeness class object
+        tint0 (astropy Quantity array):
+            Minimum integration time values for each target star in units of day
+        comp0 (ndarray):
+            Initial completeness value for each target star
+        MsEst (float ndarray):
+            'approximate' stellar mass in units of solar mass
+        MsTrue (float ndarray):
+            'true' stellar mass in units of solar mass
+        nStars (integer):
+            Number of target stars
+        staticStars (boolean):
+            Boolean used to force static target positions set at mission start time
+        keepStarCatalog (boolean):
+            Boolean used to avoid deleting StarCatalog after TargetList was built
+        fillPhotometry (boolean):
+            Defaults False.  If True, attempts to fill in missing target photometric 
+            values using interpolants of tabulated values for the stellar type.
+        filterSubM (boolean):
+            Defaults False.  If true, removes all sub-M spectral types (L,T,Y).  Note
+            that fillPhotometry will typically fail for any stars of this type, so 
+            this should be set to True when fillPhotometry is True.
+        popStars (str iterable):
+            If not None, filters out any stars matching the names in the list.
+        cachedir (str):
+            Path to cache directory
+    
+    """
+
+    _modtype = 'TargetList'
+    
+    def __init__(self, missionStart=60634, staticStars=True, 
+        keepStarCatalog=False, fillPhotometry=False, explainFiltering=False, 
+        filterBinaries=True, filterSubM=False, cachedir=None, filter_for_char=False,
+        earths_only=False, **specs):
+       
+        #start the outspec
+        self._outspec = {}
+
+        # get cache directory
+        self.cachedir = get_cache_dir(cachedir)
+        self._outspec['cachedir'] = self.cachedir
+        specs['cachedir'] = self.cachedir 
+
+
+        # load the vprint function (same line in all prototype module constructors)
+        self.vprint = vprint(specs.get('verbose', True))
+        
+        # validate TargetList inputs
+        assert isinstance(staticStars, bool), "staticStars must be a boolean."
+        assert isinstance(keepStarCatalog, bool), "keepStarCatalog must be a boolean."
+        assert isinstance(fillPhotometry, bool), "fillPhotometry must be a boolean."
+        assert isinstance(explainFiltering, bool), "explainFiltering must be a boolean."
+        assert isinstance(filterBinaries, bool), "filterBinaries must be a boolean."
+        assert isinstance(filterSubM, bool), "filterSubM must be a boolean."
+        self.staticStars = bool(staticStars)
+        self.keepStarCatalog = bool(keepStarCatalog)
+        self.fillPhotometry = bool(fillPhotometry)
+        self.explainFiltering = bool(explainFiltering)
+        self.filterBinaries = bool(filterBinaries)
+        self.filterSubM = bool(filterSubM)
+        self.filter_for_char = bool(filter_for_char)
+        self.earths_only = bool(earths_only)
+
+        # check if KnownRVPlanetsTargetList is using KnownRVPlanets
+        if specs['modules']['TargetList'] == 'KnownRVPlanetsTargetList':
+            assert specs['modules']['PlanetPopulation'] == 'KnownRVPlanets', \
+            'KnownRVPlanetsTargetList must use KnownRVPlanets'
+        else:
+            assert specs['modules']['PlanetPopulation'] != 'KnownRVPlanets', \
+            'This TargetList cannot use KnownRVPlanets'
+        
+        # check if KnownRVPlanetsTargetList is using KnownRVPlanets
+        if specs['modules']['TargetList'] == 'KnownRVPlanetsTargetList':
+            assert specs['modules']['PlanetPopulation'] == 'KnownRVPlanets', \
+            'KnownRVPlanetsTargetList must use KnownRVPlanets'
+        else:
+            assert specs['modules']['PlanetPopulation'] != 'KnownRVPlanets', \
+            'This TargetList cannot use KnownRVPlanets'
+        
+        # populate outspec
+        for att in self.__dict__:
+            if att not in ['vprint','_outspec']:
+                dat = self.__dict__[att]
+                self._outspec[att] = dat.value if isinstance(dat, u.Quantity) else dat
+
+        # get desired module names (specific or prototype) and instantiate objects
+        self.StarCatalog = get_module(specs['modules']['StarCatalog'],
+                'StarCatalog')(**specs)
+        self.OpticalSystem = get_module(specs['modules']['OpticalSystem'],
+                'OpticalSystem')(**specs)
+        self.ZodiacalLight = get_module(specs['modules']['ZodiacalLight'],
+                'ZodiacalLight')(**specs)
+        self.PostProcessing = get_module(specs['modules']['PostProcessing'],
+                'PostProcessing')(**specs)
+        self.Completeness = get_module(specs['modules']['Completeness'],
+                'Completeness')(**specs)
+        
+        # bring inherited class objects to top level of Simulated Universe
+        self.BackgroundSources = self.PostProcessing.BackgroundSources
+
+        #if specs contains a completeness_spec then we are going to generate separate instances
+        #of planet population and planet physical model for completeness and for the rest of the sim
+        if 'completeness_specs' in specs:
+            self.PlanetPopulation = get_module(specs['modules']['PlanetPopulation'],'PlanetPopulation')(**specs)
+            self.PlanetPhysicalModel = self.PlanetPopulation.PlanetPhysicalModel
+        else:
+            self.PlanetPopulation = self.Completeness.PlanetPopulation
+            self.PlanetPhysicalModel = self.Completeness.PlanetPhysicalModel
+        
+        # list of possible Star Catalog attributes
+        self.catalog_atts = ['Name', 'Spec', 'parx', 'Umag', 'Bmag', 'Vmag', 'Rmag', 
+                'Imag', 'Jmag', 'Hmag', 'Kmag', 'dist', 'BV', 'MV', 'BC', 'L', 
+                'coords', 'pmra', 'pmdec', 'rv', 'Binary_Cut',
+                'closesep', 'closedm', 'brightsep', 'brightdm']
+        
+        # now populate and filter the list
+        self.populate_target_list(**specs)
+        # generate any completeness update data needed
+        self.Completeness.gen_update(self)
+        self.filter_target_list(**specs)
+
+        # have target list, no need for catalog now (unless asked to retain)
+        if not self.keepStarCatalog:
+            self.StarCatalog = specs['modules']['StarCatalog']
+
+        # add nStars to outspec
+        self._outspec['nStars'] = self.nStars
+        
+        # if staticStars is True, the star coordinates are taken at mission start, 
+        # and are not propagated during the mission
+        self.starprop_static = None
+        if self.staticStars is True:
+            allInds = np.arange(self.nStars,dtype=int)
+            missionStart = Time(float(missionStart), format='mjd', scale='tai')
+            self.starprop_static = lambda sInds, currentTime, eclip=False, \
+                    c1=self.starprop(allInds, missionStart, eclip=False), \
+                    c2=self.starprop(allInds, missionStart, eclip=True): \
+                    c1[sInds] if eclip==False else c2[sInds]
+
+    def __str__(self):
+        """String representation of the Target List object
+        
+        When the command 'print' is used on the Target List object, this method
+        will return the values contained in the object
+        
+        """
+        
+        for att in self.__dict__:
+            print('%s: %r' % (att, getattr(self, att)))
+        
+        return 'Target List class object attributes'
+
+    def populate_target_list(self, popStars=None, **specs):
+        """ This function is actually responsible for populating values from the star 
+        catalog (or any other source) into the target list attributes.
+
+        The prototype implementation does the following:
+        
+        Copy directly from star catalog and remove stars with any NaN attributes
+        Calculate completeness and max integration time, and generates stellar masses.
+        
+        """
+        
+        SC = self.StarCatalog
+        OS = self.OpticalSystem
+        ZL = self.ZodiacalLight
+        Comp = self.Completeness
+        
+        # bring Star Catalog values to top level of Target List
+        missingatts = []
+        for att in self.catalog_atts:
+            if not hasattr(SC,att):
+                missingatts.append(att)
+            else:
+                if type(getattr(SC, att)) == np.ma.core.MaskedArray:
+                    setattr(self, att, getattr(SC, att).filled(fill_value=float('nan')))
+                else:
+                    setattr(self, att, getattr(SC, att))
+        for att in missingatts:
+            self.catalog_atts.remove(att)
+        
+        # number of target stars
+        self.nStars = len(self.Name)
+        if self.explainFiltering:
+            print("%d targets imported from star catalog."%self.nStars)
+
+        if popStars is not None:
+            tmp = np.arange(self.nStars)
+            for n in popStars:
+                tmp = tmp[self.Name != n ]
+
+            self.revise_lists(tmp)
+
+            if self.explainFiltering:
+                print("%d targets remain after removing requested targets."%self.nStars)
+
+        if self.filterSubM:
+            self.subM_filter()
+    
+        if self.fillPhotometry:
+            self.fillPhotometryVals()
+
+        # filter out nan attribute values from Star Catalog
+        self.nan_filter()
+        if self.explainFiltering:
+            print("%d targets remain after nan filtering."%self.nStars)
+
+
+        # filter out target stars with 0 luminosity
+        self.zero_lum_filter()
+        if self.explainFiltering:
+            print("%d targets remain after removing requested targets."%self.nStars)
+
+        if self.filter_for_char or self.earths_only:
+            char_modes = list(filter(lambda mode: 'spec' in mode['inst']['name'], OS.observingModes))
+            # populate completeness values
+            self.comp0 = Comp.target_completeness(self, calc_char_comp0=True)
+            # populate minimum integration time values
+            self.tint0 = OS.calc_minintTime(self, use_char=True, mode=char_modes[0])
+            for mode in char_modes[1:]:
+                self.tint0 += OS.calc_minintTime(self, use_char=True, mode=mode)
+        else:
+            # populate completeness values
+            self.comp0 = Comp.target_completeness(self)
+            # populate minimum integration time values
+            self.tint0 = OS.calc_minintTime(self)
+
+        # calculate 'true' and 'approximate' stellar masses
+        self.stellar_mass()
+        
+        # include new attributes to the target list catalog attributes
+        self.catalog_atts.append('comp0')
+        self.catalog_atts.append('tint0')
+    
+    def fillPhotometryVals(self):
+        """
+        This routine attempts to fill in missing photometric values, including
+        the luminosity, absolute magnitude, V band bolometric correction, and the 
+        apparent VBHJK magnitudes by interpolating values from a table of standard
+        stars by spectral type.  
+
+        The data is from:
+        "A Modern Mean Dwarf Stellar Color and Effective Temperature Sequence"
+        http://www.pas.rochester.edu/~emamajek/EEM_dwarf_UBVIJHK_colors_Teff.txt
+        Eric Mamajek (JPL/Caltech, University of Rochester) 
+        Version 2017.09.06
+
+        """
+        
+        #Looking for file EEM_dwarf_UBVIJHK_colors_Teff.txt in the TargetList folder
+        filename = 'EEM_dwarf_UBVIJHK_colors_Teff.txt'
+        classpath = os.path.split(inspect.getfile(self.__class__))[0]
+        classpath = os.path.normpath(os.path.join(classpath, '..', 
+                'TargetList'))
+        datapath = os.path.join(classpath, filename)
+        assert os.path.isfile(datapath),'Could not locate %s in TargetList directory.'%filename
+
+        data = astropy.io.ascii.read(datapath,fill_values=[('...',np.nan),('....',np.nan),('.....',np.nan)])
+
+        specregex = re.compile('([OBAFGKMLTY])(\d*\.\d+|\d+)V')
+        specregex2 = re.compile('([OBAFGKMLTY])(\d*\.\d+|\d+).*')
+
+        MK = []
+        MKn = []
+        for s in data['SpT'].data:
+            m = specregex.match(s)
+            MK.append(m.groups()[0])
+            MKn.append(m.groups()[1])
+        MK = np.array(MK)
+        MKn = np.array(MKn)
+
+        #create dicts of interpolants
+        Mvi = {}
+        BmVi = {}
+        logLi = {}
+        BCi = {}
+        VmKi = {}
+        VmIi = {}
+        HmKi = {}
+        JmHi = {}
+        VmRi = {}
+        UmBi = {}
+
+        for l in 'OBAFGKM':
+            Mvi[l] = scipy.interpolate.interp1d(MKn[MK==l].astype(float),data['Mv'][MK==l].data.astype(float),bounds_error=False,fill_value='extrapolate')
+            BmVi[l] = scipy.interpolate.interp1d(MKn[MK==l].astype(float),data['B-V'][MK==l].data.astype(float),bounds_error=False,fill_value='extrapolate')
+            logLi[l] = scipy.interpolate.interp1d(MKn[MK==l].astype(float),data['logL'][MK==l].data.astype(float),bounds_error=False,fill_value='extrapolate')
+            VmKi[l] = scipy.interpolate.interp1d(MKn[MK==l].astype(float),data['V-Ks'][MK==l].data.astype(float),bounds_error=False,fill_value='extrapolate')
+            VmIi[l] = scipy.interpolate.interp1d(MKn[MK==l].astype(float),data['V-Ic'][MK==l].data.astype(float),bounds_error=False,fill_value='extrapolate')
+            VmRi[l] = scipy.interpolate.interp1d(MKn[MK==l].astype(float),data['V-Rc'][MK==l].data.astype(float),bounds_error=False,fill_value='extrapolate')
+            HmKi[l] = scipy.interpolate.interp1d(MKn[MK==l].astype(float),data['H-K'][MK==l].data.astype(float),bounds_error=False,fill_value='extrapolate')
+            JmHi[l] = scipy.interpolate.interp1d(MKn[MK==l].astype(float),data['J-H'][MK==l].data.astype(float),bounds_error=False,fill_value='extrapolate')
+            BCi[l] = scipy.interpolate.interp1d(MKn[MK==l].astype(float),data['BCv'][MK==l].data.astype(float),bounds_error=False,fill_value='extrapolate')
+            UmBi[l] = scipy.interpolate.interp1d(MKn[MK==l].astype(float),data['U-B'][MK==l].data.astype(float),bounds_error=False,fill_value='extrapolate')
+
+
+        #first try to fill in missing Vmags
+        if np.all(self.Vmag == 0): self.Vmag *= np.nan
+        if np.any(np.isnan(self.Vmag)):
+            inds = np.where(np.isnan(self.Vmag))[0]
+            for i in inds:
+                m = specregex2.match(self.Spec[i])
+                if m:
+                    self.Vmag[i] = Mvi[m.groups()[0]](m.groups()[1])
+                    self.MV[i] = self.Vmag[i] - 5*(np.log10(self.dist[i].to('pc').value) - 1)
+
+        #next, try to fill in any missing B mags
+        if np.all(self.Bmag == 0): self.Bmag *= np.nan
+        if np.any(np.isnan(self.Bmag)):
+            inds = np.where(np.isnan(self.Bmag))[0]
+            for i in inds:
+                m = specregex2.match(self.Spec[i])
+                if m:
+                    self.BV[i] = BmVi[m.groups()[0]](m.groups()[1])
+                    self.Bmag[i] = self.BV[i] + self.Vmag[i]
+
+        #next fix any missing luminosities
+        if np.all(self.L == 0): self.L *= np.nan
+        if np.any(np.isnan(self.L)):
+            inds = np.where(np.isnan(self.L))[0]
+            for i in inds:
+                m = specregex2.match(self.Spec[i])
+                if m:
+                    self.L[i] = 10.0**logLi[m.groups()[0]](m.groups()[1])
+
+        #and bolometric corrections
+        if np.all(self.BC == 0): self.BC *= np.nan
+        if np.any(np.isnan(self.BC)):
+            inds = np.where(np.isnan(self.BC))[0]
+            for i in inds:
+                m = specregex2.match(self.Spec[i])
+                if m:
+                    self.BC[i] = BCi[m.groups()[0]](m.groups()[1])
+
+
+        #next fill in K mags
+        if np.all(self.Kmag == 0): self.Kmag *= np.nan
+        if np.any(np.isnan(self.Kmag)):
+            inds = np.where(np.isnan(self.Kmag))[0]
+            for i in inds:
+                m = specregex2.match(self.Spec[i])
+                if m:
+                    VmK = VmKi[m.groups()[0]](m.groups()[1])
+                    self.Kmag[i] = self.Vmag[i] - VmK
+
+        #next fill in H mags
+        if np.all(self.Hmag == 0): self.Hmag *= np.nan
+        if np.any(np.isnan(self.Hmag)):
+            inds = np.where(np.isnan(self.Hmag))[0]
+            for i in inds:
+                m = specregex2.match(self.Spec[i])
+                if m:
+                    HmK = HmKi[m.groups()[0]](m.groups()[1])
+                    self.Hmag[i] = self.Kmag[i] + HmK
+
+        #next fill in J mags
+        if np.all(self.Jmag == 0): self.Jmag *= np.nan
+        if np.any(np.isnan(self.Jmag)):
+            inds = np.where(np.isnan(self.Jmag))[0]
+            for i in inds:
+                m = specregex2.match(self.Spec[i])
+                if m:
+                    JmH = JmHi[m.groups()[0]](m.groups()[1])
+                    self.Jmag[i] = self.Hmag[i] + JmH
+
+        #next fill in I mags
+        if np.all(self.Imag == 0): self.Imag *= np.nan
+        if np.any(np.isnan(self.Imag)):
+            inds = np.where(np.isnan(self.Imag))[0]
+            for i in inds:
+                m = specregex2.match(self.Spec[i])
+                if m:
+                    VmI = VmIi[m.groups()[0]](m.groups()[1])
+                    self.Imag[i] = self.Vmag[i] - VmI
+
+        #next fill in U mags
+        if np.all(self.Umag == 0): self.Umag *= np.nan
+        if np.any(np.isnan(self.Umag)):
+            inds = np.where(np.isnan(self.Umag))[0]
+            for i in inds:
+                m = specregex2.match(self.Spec[i])
+                if m:
+                    UmB = UmBi[m.groups()[0]](m.groups()[1])
+                    self.Umag[i] = self.Bmag[i] + UmB
+
+        #next fill in R mags
+        if np.all(self.Rmag == 0): self.Rmag *= np.nan
+        if np.any(np.isnan(self.Rmag)):
+            inds = np.where(np.isnan(self.Rmag))[0]
+            for i in inds:
+                m = specregex2.match(self.Spec[i])
+                if m:
+                    VmR = VmRi[m.groups()[0]](m.groups()[1])
+                    self.Rmag[i] = self.Vmag[i] - VmR
+
+
+    def filter_target_list(self, **specs):
+        """This function is responsible for filtering by any required metrics.
+        
+        The prototype implementation removes the following stars:
+            * Stars with NAN values in their parameters
+            * Binary stars
+            * Systems with planets inside the OpticalSystem fundamental IWA
+            * Systems where minimum integration time is longer than OpticalSystem cutoff
+            * Systems not meeting the Completeness threshold
+        
+        Additional filters can be provided in specific TargetList implementations.
+        
+        """
+        # filter out binary stars
+        if self.filterBinaries:
+            self.binary_filter()
+            if self.explainFiltering:
+                print("%d targets remain after binary filter."%self.nStars)
+
+        # filter out systems with planets within the IWA
+        self.outside_IWA_filter()
+        if self.explainFiltering:
+            print("%d targets remain after IWA filter."%self.nStars)
+
+        # filter out systems where minimum integration time is longer than cutoff
+        self.int_cutoff_filter()
+        if self.explainFiltering:
+            print("%d targets remain after integration time cutoff filter."%self.nStars)
+        
+        # filter out systems which do not reach the completeness threshold
+        self.completeness_filter()
+        if self.explainFiltering:
+            print("%d targets remain after completeness filter."%self.nStars)
+
+    def nan_filter(self):
+        """Populates Target List and filters out values which are nan
+        
+        """
+        
+        # filter out nan values in numerical attributes
+        for att in self.catalog_atts:
+            if ('close' in att) or ('bright' in att):
+                continue
+            if getattr(self, att).shape[0] == 0:
+                pass
+            elif (type(getattr(self, att)[0]) == str) or (type(getattr(self, att)[0]) == bytes):
+                # FIXME: intent here unclear: 
+                #   note float('nan') is an IEEE NaN, getattr(.) is a str, and != on NaNs is special
+                i = np.where(getattr(self, att) != float('nan'))[0]
+                self.revise_lists(i)
+            # exclude non-numerical types
+            elif type(getattr(self, att)[0]) not in (np.unicode_, np.string_, np.bool_, bytes):
+                if att == 'coords':
+                    i1 = np.where(~np.isnan(self.coords.ra.to('deg').value))[0]
+                    i2 = np.where(~np.isnan(self.coords.dec.to('deg').value))[0]
+                    i = np.intersect1d(i1,i2)
+                else:
+                    i = np.where(~np.isnan(getattr(self, att)))[0]
+                self.revise_lists(i)
+
+    def binary_filter(self):
+        """Removes stars which have attribute Binary_Cut == True
+        
+        """
+        
+        i = np.where(self.Binary_Cut == False)[0]
+        self.revise_lists(i)
+
+    def life_expectancy_filter(self):
+        """Removes stars from Target List which have BV < 0.3
+        
+        """
+        
+        i = np.where(self.BV > 0.3)[0]
+        self.revise_lists(i)
+
+    def subM_filter(self):
+        """
+        Filter out any targets of spectral type L, T, Y
+        """
+        specregex = re.compile('([OBAFGKMLTY])*')
+        spect = np.full(self.Spec.size, '')
+        for j,s in enumerate(self.Spec):
+             m = specregex.match(s)
+             if m:
+                 spect[j] = m.groups()[0]
+
+        i = np.where((spect != 'L') & (spect != 'T') & (spect != 'Y'))[0]
+        self.revise_lists(i)
+
+    def main_sequence_filter(self):
+        """Removes stars from Target List which are not main sequence
+        
+        """
+        
+        # indices from Target List to keep
+        i1 = np.where((self.BV < 0.74) & (self.MV < 6*self.BV + 1.8))[0]
+        i2 = np.where((self.BV >= 0.74) & (self.BV < 1.37) & \
+                (self.MV < 4.3*self.BV + 3.05))[0]
+        i3 = np.where((self.BV >= 1.37) & (self.MV < 18*self.BV - 15.7))[0]
+        i4 = np.where((self.BV < 0.87) & (self.MV > -8*(self.BV - 1.35)**2 + 7.01))[0]
+        i5 = np.where((self.BV >= 0.87) & (self.BV < 1.45) & \
+                (self.MV < 5*self.BV + 0.81))[0]
+        i6 = np.where((self.BV >= 1.45) & (self.MV > 18*self.BV - 18.04))[0]
+        ia = np.append(np.append(i1, i2), i3)
+        ib = np.append(np.append(i4, i5), i6)
+        i = np.intersect1d(np.unique(ia), np.unique(ib))
+        self.revise_lists(i)
+
+    def fgk_filter(self):
+        """Includes only F, G, K spectral type stars in Target List
+        
+        """
+        
+        spec = np.array(list(map(str, self.Spec)))
+        iF = np.where(np.core.defchararray.startswith(spec, 'F'))[0]
+        iG = np.where(np.core.defchararray.startswith(spec, 'G'))[0]
+        iK = np.where(np.core.defchararray.startswith(spec, 'K'))[0]
+        i = np.append(np.append(iF, iG), iK)
+        i = np.unique(i)
+        self.revise_lists(i)
+
+    def vis_mag_filter(self, Vmagcrit):
+        """Includes stars which are below the maximum apparent visual magnitude
+        
+        Args:
+            Vmagcrit (float):
+                maximum apparent visual magnitude
+        
+        """
+        
+        i = np.where(self.Vmag < Vmagcrit)[0]
+        self.revise_lists(i)
+
+    def outside_IWA_filter(self):
+        """Includes stars with planets with orbits outside of the IWA 
+        
+        """
+        
+        PPop = self.PlanetPopulation
+        OS = self.OpticalSystem
+        
+        s = np.tan(OS.IWA)*self.dist
+        L = np.sqrt(self.L) if PPop.scaleOrbits else 1.
+        i = np.where(s < L*np.max(PPop.rrange))[0]
+        self.revise_lists(i)
+
+    def zero_lum_filter(self):
+        """Filter Target Stars with 0 luminosity
+        """
+        i = np.where(self.L != 0.)[0]
+        self.revise_lists(i)
+
+    def max_dmag_filter(self):
+        """Includes stars if maximum delta mag is in the allowed orbital range
+        
+        Removed from prototype filters. Prototype is already calling the 
+        int_cutoff_filter with OS.dMag0 and the completeness_filter with Comp.dMagLim
+        
+        """
+        
+        PPop = self.PlanetPopulation
+        PPMod = self.PlanetPhysicalModel
+        Comp = self.Completeness
+        
+        # s and beta arrays
+        s = np.tan(self.OpticalSystem.WA0)*self.dist
+        if PPop.scaleOrbits:
+            s /= np.sqrt(self.L)
+        beta = np.array([1.10472881476178]*len(s))*u.rad
+        
+        # fix out of range values
+        below = np.where(s < np.min(PPop.rrange)*np.sin(beta))[0]
+        above = np.where(s > np.max(PPop.rrange)*np.sin(beta))[0]
+        s[below] = np.sin(beta[below])*np.min(PPop.rrange)
+        beta[above] = np.arcsin(s[above]/np.max(PPop.rrange))
+        
+        # calculate delta mag
+        p = np.max(PPop.prange)
+        Rp = np.max(PPop.Rprange)
+        d = s/np.sin(beta)
+        Phi = PPMod.calc_Phi(beta)
+        i = np.where(deltaMag(p, Rp, d, Phi) < Comp.dMagLim)[0]
+        self.revise_lists(i)
+
+    def int_cutoff_filter(self):
+        """Includes stars if calculated minimum integration time is less than cutoff
+        
+        """
+        
+        i = np.where(self.tint0 < self.OpticalSystem.intCutoff)[0]
+        self.revise_lists(i)
+
+    def completeness_filter(self):
+        """Includes stars if completeness is larger than the minimum value
+        
+        """
+        
+        i = np.where(self.comp0 >= self.Completeness.minComp)[0]
+        self.revise_lists(i)
+
+    def revise_lists(self, sInds):
+        """Replaces Target List catalog attributes with filtered values, 
+        and updates the number of target stars.
+        
+        Args:
+            sInds (integer ndarray):
+                Integer indices of the stars of interest
+        
+        """
+       
+        # cast sInds to array
+        sInds = np.array(sInds, ndmin=1, copy=False)
+        
+        if len(sInds) == 0:
+            raise IndexError("Target list filtered to empty.")
+        
+        for att in self.catalog_atts:
+            if att == 'coords':
+                ra = self.coords.ra[sInds].to('deg')
+                dec = self.coords.dec[sInds].to('deg')
+                self.coords = SkyCoord(ra, dec, self.dist.to('pc'))
+            else:
+                if getattr(self, att).size != 0:
+                    setattr(self, att, getattr(self, att)[sInds])
+        try:
+            self.Completeness.revise_updates(sInds)
+        except AttributeError:
+            pass
+        self.nStars = len(sInds)
+        assert self.nStars, "Target list is empty: nStars = %r"%self.nStars
+
+    def stellar_mass(self):
+        """Populates target list with 'true' and 'approximate' stellar masses
+        
+        This method calculates stellar mass via the formula relating absolute V
+        magnitude and stellar mass.  The values are in units of solar mass.
+
+        Function called by reset sim
+        
+        """
+        
+        # 'approximate' stellar mass
+        self.MsEst = (10.**(0.002456*self.MV**2 - 0.09711*self.MV + 0.4365))*u.solMass
+        # normally distributed 'error'
+        err = (np.random.random(len(self.MV))*2. - 1.)*0.07
+        self.MsTrue = (1. + err)*self.MsEst
+        
+        # if additional filters are desired, need self.catalog_atts fully populated
+        if not hasattr(self.catalog_atts,'MsEst'):
+            self.catalog_atts.append('MsEst')
+        if not hasattr(self.catalog_atts,'MsTrue'):
+            self.catalog_atts.append('MsTrue')
+
+    def starprop(self, sInds, currentTime, eclip=False):
+        """Finds target star positions vector in heliocentric equatorial (default)
+        or ecliptic frame for current time (MJD).
+        
+        This method uses ICRS coordinates which is approximately the same as 
+        equatorial coordinates. 
+        
+        Args:
+            sInds (integer ndarray):
+                Integer indices of the stars of interest
+            currentTime (astropy Time):
+                Current absolute mission time in MJD
+            eclip (boolean):
+                Boolean used to switch to heliocentric ecliptic frame. Defaults to 
+                False, corresponding to heliocentric equatorial frame.
+        
+        Returns:
+            r_targ (astropy Quantity array): 
+                Target star positions vector in heliocentric equatorial (default)
+                or ecliptic frame in units of pc. Will return an m x n x 3 array 
+                where m is size of currentTime, n is size of sInds. If either m or 
+                n is 1, will return n x 3 or m x 3. 
+        
+        Note: Use eclip=True to get ecliptic coordinates.
+        
+        """
+        
+        # if multiple time values, check they are different otherwise reduce to scalar
+        if currentTime.size > 1:
+            if np.all(currentTime == currentTime[0]):
+                currentTime = currentTime[0]
+        
+        # cast sInds to array
+        sInds = np.array(sInds, ndmin=1, copy=False)
+        
+        # get all array sizes
+        nStars = sInds.size
+        nTimes = currentTime.size
+
+        # if the starprop_static method was created (staticStars is True), then use it
+        if self.starprop_static is not None:
+            r_targ = self.starprop_static(sInds, currentTime, eclip)
+            if (nTimes == 1 or nStars == 1 or nTimes == nStars):
+                return r_targ
+            else:
+                return np.tile(r_targ, (nTimes, 1, 1))
+
+        # target star ICRS coordinates
+        coord_old = self.coords[sInds]
+        # right ascension and declination
+        ra = coord_old.ra
+        dec = coord_old.dec
+        # directions
+        p0 = np.array([-np.sin(ra), np.cos(ra), np.zeros(sInds.size)])
+        q0 = np.array([-np.sin(dec)*np.cos(ra), -np.sin(dec)*np.sin(ra), np.cos(dec)])
+        r0 = coord_old.cartesian.xyz/coord_old.distance
+        # proper motion vector
+        mu0 = p0*self.pmra[sInds] + q0*self.pmdec[sInds]
+        # space velocity vector
+        v = mu0/self.parx[sInds]*u.AU + r0*self.rv[sInds]
+        # set J2000 epoch
+        j2000 = Time(2000., format='jyear')
+
+        # if only 1 time in currentTime
+        if (nTimes == 1 or nStars == 1 or nTimes == nStars):
+            # target star positions vector in heliocentric equatorial frame
+            dr = v*(currentTime.mjd - j2000.mjd)*u.day
+            r_targ = (coord_old.cartesian.xyz + dr).T.to('pc')
+            
+            if eclip:
+                # transform to heliocentric true ecliptic frame
+                coord_new = SkyCoord(r_targ[:,0], r_targ[:,1], r_targ[:,2], 
+                            representation='cartesian')
+                r_targ = coord_new.heliocentrictrueecliptic.cartesian.xyz.T.to('pc')
+            return r_targ
+        
+        # create multi-dimensional array for r_targ
+        else:
+            # target star positions vector in heliocentric equatorial frame
+            r_targ = np.zeros([nTimes,nStars,3])*u.pc
+            for i,m in enumerate(currentTime):
+                 dr = v*(m.mjd - j2000.mjd)*u.day
+                 r_targ[i,:,:] = (coord_old.cartesian.xyz + dr).T.to('pc')
+            
+            if eclip:
+                # transform to heliocentric true ecliptic frame
+                coord_new = SkyCoord(r_targ[i,:,0], r_targ[i,:,1], r_targ[i,:,2], 
+                            representation='cartesian')
+                r_targ[i,:,:] = coord_new.heliocentrictrueecliptic.cartesian.xyz.T.to('pc')
+            return r_targ
+
+    def starMag(self, sInds, lam):
+        """Calculates star visual magnitudes with B-V color using empirical fit 
+        to data from Pecaut and Mamajek (2013, Appendix C).
+        The expression for flux is accurate to about 7%, in the range of validity 
+        400 nm < λ < 1000 nm (Traub et al. 2016).
+        
+        Args:
+            sInds (integer ndarray):
+                Indices of the stars of interest
+            lam (astropy Quantity):
+                Wavelength in units of nm
+        
+        Returns:
+            float ndarray:
+                Star magnitudes at wavelength from B-V color
+        
+        """
+        
+        # cast sInds to array
+        sInds = np.array(sInds, ndmin=1, copy=False)
+        
+        Vmag = self.Vmag[sInds]
+        BV = self.BV[sInds]
+        
+        lam_um = lam.to('um').value
+        if lam_um < .550:
+            b = 2.20
+        else:
+            b = 1.54
+        mV = Vmag + b*BV*(1./lam_um - 1.818)
+        
+        return mV
+
+    def stellarTeff(self, sInds):
+        """Calculate the effective stellar temperature based on B-V color.
+        
+        This method uses the empirical fit from Ballesteros (2012) doi:10.1209/0295-5075/97/34008
+        
+        Args:
+            sInds (integer ndarray):
+                Indices of the stars of interest
+        
+        Returns:
+            Quantity array:
+                Stellar effective temperatures in degrees K
+        
+        """
+        
+        # cast sInds to array
+        sInds = np.array(sInds, ndmin=1, copy=False)
+        
+        Teff = 4600.0*u.K * (1.0/(0.92*self.BV[sInds] + 1.7) + 1.0/(0.92*self.BV[sInds] + 0.62))
+        
+        return Teff
+
+    def dump_catalog(self):
+        """Creates a dictionary of stellar properties for archiving use.
+        
+        Args:
+            None
+        
+        Returns:
+            dict:
+                Dictionary of star catalog properties
+        
+        """
+        atts = ['Name', 'Spec', 'parx', 'Umag', 'Bmag', 'Vmag', 'Rmag', 'Imag', 'Jmag', 'Hmag', 'Kmag', 'dist', 'BV', 'MV', 'BC', 'L', 'coords', 'pmra', 'pmdec', 'rv', 'Binary_Cut', 'MsEst', 'MsTrue', 'comp0', 'tint0']
+        # atts = ['Name', 'Spec', 'parx', 'Umag', 'Bmag', 'Vmag', 'Rmag', 'Imag', 'Jmag', 'Hmag', 'Kmag', 'dist', 'BV', 'MV', 'BC', 'L', 'coords', 'pmra', 'pmdec', 'rv', 'Binary_Cut']
+        #Not sure if MsTrue and others can be dumped properly...
+
+        catalog = {atts[i]: getattr(self,atts[i]) for i in np.arange(len(atts))}
+
+        return catalog