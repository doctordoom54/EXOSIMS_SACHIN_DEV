from EXOSIMS.util.vprint import vprint
from EXOSIMS.util.get_module import get_module
import astropy.units as u
import numpy as np
import copy
import numbers

class PlanetPopulation(object):
    """Planet Population Description class template
    
    This class contains all variables and functions necessary to perform 
    Planet Population Description Module calculations in exoplanet mission 
    simulation.
    
    Args:
        \*\*specs:
            user specified values
            
    Attributes:
        PlanetPhysicalModel (PlanetPhysicalModel module):
            PlanetPhysicalModel class object
        arange (astropy Quantity 1x2 array):
            Semi-major axis range in untis of AU
        erange (1x2 ndarray):
            Eccentricity range
        Irange (astropy Quantity 1x2 array):
            Orbital inclination range in units of deg
        Orange (astropy Quantity 1x2 array):
            Right ascension of the ascending node range in units of deg
        wrange (astropy Quantity 1x2 array):
            Argument of perigee range in units of deg
        prange (1x2 ndarray):
            Albedo range
        Rprange (astropy Quantity 1x2 array):
            Planet radius range in units of Earth radius
        Mprange (astropy Quantity 1x2 array):
            Planet mass range in units of Earth mass
        rrange (astropy Quantity 1x2 array):
            Orbital radius range in units of AU
        scaleOrbits (boolean):
            Scales orbits by sqrt(L) when True
        constrainOrbits (boolean):
            Constrains orbital radii to sma range when True
        eta (float):
            Global occurrence rate defined as expected number of planets 
            per star in a given universe
        uniform (float, callable):
            Uniform distribution over a given range
        logunif (float, callable):
            Log-uniform distribution over a given range
        
    """

    _modtype = 'PlanetPopulation'
    
    def __init__(self, arange=[0.1,100.], erange=[0.01,0.99], Irange=[0.,180.],
<<<<<<< HEAD
            Orange=[0.,360.], wrange=[0.,360.], prange=[0.1,0.6], Rprange=[1.,30.],
            Mprange=[1.,4131.], scaleOrbits=False, constrainOrbits=False, eta=0.1, **specs):
=======
        Orange=[0.,360.], wrange=[0.,360.], prange=[0.1,0.6], Rprange=[1.,30.],
        Mprange=[1.,4131.], scaleOrbits=False, constrainOrbits=False, eta=0.1, **specs):
>>>>>>> c9dae0dd
       
        #start the outspec
        self._outspec = {}

        # load the vprint function (same line in all prototype module constructors)
        self.vprint = vprint(specs.get('verbose', True))
        
        # check range of parameters
        self.arange = self.checkranges(arange,'arange')*u.AU
        self.erange = self.checkranges(erange,'erange')
        self.Irange = self.checkranges(Irange,'Irange')*u.deg
        self.Orange = self.checkranges(Orange,'Orange')*u.deg
        self.wrange = self.checkranges(wrange,'wrange')*u.deg
        self.prange = self.checkranges(prange,'prange')
        self.Rprange = self.checkranges(Rprange,'Rprange')*u.earthRad
        self.Mprange = self.checkranges(Mprange,'Mprange')*u.earthMass
        
        assert isinstance(scaleOrbits, bool), "scaleOrbits must be boolean"
        # scale planetary orbits by sqrt(L)
        self.scaleOrbits = scaleOrbits
        
        assert isinstance(constrainOrbits,bool), "constrainOrbits must be boolean"
        # constrain planetary orbital radii to sma range
        self.constrainOrbits = constrainOrbits
        # derive orbital radius range from quantities above
        ar = self.arange.to('AU').value
        er = self.erange
        if self.constrainOrbits:
            self.rrange = [ar[0], ar[1]]*u.AU
        else:
            self.rrange = [ar[0]*(1. - er[1]), ar[1]*(1. + er[1])]*u.AU
        assert isinstance(eta, numbers.Number) and (eta > 0),\
                "eta must be strictly positive"
        # global occurrence rate defined as expected number of planets per 
        # star in a given universe
        self.eta = eta
        
        # albedo is constant for planetary radius range
        self.pfromRp = False
        
        # populate all attributes to outspec
        for att in self.__dict__.keys():
            if att not in ['vprint','_outspec']:
                dat = copy.copy(self.__dict__[att])
                self._outspec[att] = dat.value if isinstance(dat, u.Quantity) else dat
                
        # define prototype distributions of parameters (uniform and log-uniform)
        self.uniform = lambda x,v: np.array((np.array(x) >=v [0]) & 
                (np.array(x) <= v[1]), dtype=float, ndmin=1) / (v[1] - v[0])
        self.logunif = lambda x,v: np.array((np.array(x) >= v[0]) &
                (np.array(x) <= v[1]), dtype=float, ndmin=1) / (x*np.log(v[1]/v[0]))
        
        # import PlanetPhysicalModel
        self.PlanetPhysicalModel = get_module(specs['modules']['PlanetPhysicalModel'],
                'PlanetPhysicalModel')(**specs)

    def checkranges(self, var, name):
        """Helper function provides asserts on all 2 element lists of ranges
        """
        
        # reshape var
        assert len(var) == 2, "%s must have two elements,"%name
        var = np.array([float(v) for v in var])
        
        # check values
        if name in ['arange','Rprange','Mprange']:
            assert np.all(var > 0), "%s values must be strictly positive"%name
        if name in ['erange','prange']:
            assert np.all(var >= 0) and np.all(var <= 1),\
                    "%s values must be between 0 and 1"%name
        
        # the second element must be greater or equal to the first
        if var[1] < var[0]:
            var = var[::-1]
        
        return var

    def __str__(self):
        """String representation of the Planet Population object
        
        When the command 'print' is used on the Planet Population object, this 
        method will print the attribute values contained in the object"""
        
        for att in self.__dict__.keys():
            print('%s: %r' % (att, getattr(self, att)))
        
        return 'Planet Population class object attributes'

    def gen_input_check(self, n):
        """"
        Helper function checks that input is integer, casts to int, is >= 0
        """
        assert isinstance(n,numbers.Number) and float(n).is_integer(),\
            "Input must be an integer value."
        assert n >= 0, "Input must be nonnegative"
        
        return int(n)

    def gen_mass(self, n):
        """Generate planetary mass values in units of Earth mass.
        
        The prototype provides a log-uniform distribution between the minimum and 
        maximum values.
        
        Args:
            n (integer):
                Number of samples to generate
                
        Returns:
            Mp (astropy Quantity array):
                Planet mass values in units of Earth mass.
        
        """
        n = self.gen_input_check(n)
        Mpr = self.Mprange.to('earthMass').value
        Mp = np.exp(np.random.uniform(low=np.log(Mpr[0]), high=np.log(Mpr[1]), 
                size=n))*u.earthMass
        
        return Mp
    
    def gen_angles(self, n):
        """Generate inclination, longitude of the ascending node, and argument
        of periapse in degrees
        
        The prototype generates inclination as sinusoidally distributed and 
        longitude of the ascending node and argument of periapse as uniformly
        distributed.
        
        Args:
            n (integer):
                Number of samples to generate
                
        Returns:
            I (astropy Quantity array):
                Inclination in units of degrees
            O (astropy Quantity array):
                Longitude of the ascending node in units of degrees
            w (astropy Quantity array):
                Argument of periapse in units of degrees
        
        """
        n = self.gen_input_check(n)
        # inclination
        C = 0.5*(np.cos(self.Irange[0])-np.cos(self.Irange[1]))
        I = (np.arccos(np.cos(self.Irange[0]) - 2.*C*np.random.uniform(size=n))).to('deg')
        # longitude of the ascending node
        Or = self.Orange.to('deg').value
        O = np.random.uniform(low=Or[0], high=Or[1], size=n)*u.deg
        # argument of periapse
        wr = self.wrange.to('deg').value
        w = np.random.uniform(low=wr[0], high=wr[1], size=n)*u.deg
        
        return I, O, w
    
    def gen_plan_params(self, n):
        """Generate semi-major axis (AU), eccentricity, geometric albedo, and
        planetary radius (earthRad)
        
        The prototype generates semi-major axis and planetary radius with 
        log-uniform distributions and eccentricity and geometric albedo with
        uniform distributions.
        
        Args:
            n (integer):
                Number of samples to generate
        
        Returns:
            a (astropy Quantity array):
                Semi-major axis in units of AU
            e (float ndarray):
                Eccentricity
            p (float ndarray):
                Geometric albedo
            Rp (astropy Quantity array):
                Planetary radius in units of earthRad
        
        """
        n = self.gen_input_check(n)
        # generate samples of semi-major axis
        ar = self.arange.to('AU').value
        # check if constrainOrbits == True for eccentricity
        if self.constrainOrbits:
            # restrict semi-major axis limits
            arcon = np.array([ar[0]/(1.-self.erange[0]), ar[1]/(1.+self.erange[0])])
            a = np.exp(np.random.uniform(low=np.log(arcon[0]), high=np.log(arcon[1]), size=n))*u.AU
            tmpa = a.to('AU').value
            # upper limit for eccentricity given sma
            elim = np.zeros(len(a))
            amean = np.mean(ar)
            elim[tmpa <= amean] = 1. - ar[0]/tmpa[tmpa <= amean]
            elim[tmpa > amean] = ar[1]/tmpa[tmpa>amean] - 1.
            elim[elim > self.erange[1]] = self.erange[1]
            elim[elim < self.erange[0]] = self.erange[0]
            
            # uniform distribution
            e = np.random.uniform(low=self.erange[0], high=elim, size=n)
        else:
            a = np.exp(np.random.uniform(low=np.log(ar[0]), high=np.log(ar[1]), size=n))*u.AU
            e = np.random.uniform(low=self.erange[0], high=self.erange[1], size=n)
        
        # generate geometric albedo
        pr = self.prange
        p = np.random.uniform(low=pr[0], high=pr[1], size=n)
        # generate planetary radius
        Rpr = self.Rprange.to('earthRad').value
        Rp = np.exp(np.random.uniform(low=np.log(Rpr[0]), high=np.log(Rpr[1]), 
                size=n))*u.earthRad
        
        return a, e, p, Rp

    def dist_eccen_from_sma(self, e, a):
        """Probability density function for eccentricity constrained by 
        semi-major axis, such that orbital radius always falls within the 
        provided sma range.
        
        The prototype provides a uniform distribution between the minimum and 
        maximum allowable values.
        
        Args:
            e (float ndarray):
                Eccentricity values
            a (float ndarray):
                Semi-major axis value in AU. Not an astropy quantity.
        
        Returns:
            f (float ndarray):
                Probability density of eccentricity constrained by semi-major axis
        
        """
        
        # cast a and e to array
        e = np.array(e, ndmin=1, copy=False)
        a = np.array(a, ndmin=1, copy=False)
        # if a is length 1, copy a to make the same shape as e
        if a.ndim == 1 and len(a) == 1:
            a = a*np.ones(e.shape)
        
        # unitless sma range
        ar = self.arange.to('AU').value
        arcon = np.array([ar[0]/(1.-self.erange[0]), ar[1]/(1.+self.erange[0])])
        # upper limit for eccentricity given sma
        elim = np.zeros(a.shape)
        amean = np.mean(arcon)
        elim[a <= amean] = 1. - ar[0]/a[a <= amean]
        elim[a > amean] = ar[1]/a[a > amean] - 1.
        elim[elim > self.erange[1]] = self.erange[1]
        elim[elim < self.erange[0]] = self.erange[0]
        
        # if e and a are two arrays of different size, create a 2D grid
        if a.size not in [1, e.size]:
            elim, e = np.meshgrid(elim, e)
        f = np.zeros(e.shape)
        mask = np.where((a >= arcon[0]) & (a <= arcon[1]))
        f[mask] = self.uniform(e[mask], (self.erange[0], elim[mask]))
        
        return f

    def dist_sma(self, a):
        """Probability density function for semi-major axis in AU
        
        The prototype provides a log-uniform distribution between the minimum
        and maximum values.
        
        Args:
            a (float ndarray):
                Semi-major axis value(s) in AU. Not an astropy quantity.
                
        Returns:
            f (float ndarray):
                Semi-major axis probability density
        
        """
        
        return self.logunif(a, self.arange.to('AU').value)

    def dist_eccen(self, e):
        """Probability density function for eccentricity
        
        The prototype provides a uniform distribution between the minimum and
        maximum values.
        
        Args:
            e (float ndarray):
                Eccentricity value(s)
        
        Returns:
            f (float ndarray):
                Eccentricity probability density
        
        """
        
        return self.uniform(e, self.erange)

    def dist_albedo(self, p):
        """Probability density function for albedo
        
        The prototype provides a uniform distribution between the minimum and
        maximum values.
        
        Args:
            p (float ndarray):
                Albedo value(s)
        
        Returns:
            f (float ndarray):
                Albedo probability density
                
        """
       
        return self.uniform(p, self.prange)

    def dist_radius(self, Rp):
        """Probability density function for planetary radius in Earth radius
        
        The prototype provides a log-uniform distribution between the minimum
        and maximum values.
        
        Args:
            Rp (float ndarray):
                Planetary radius value(s) in Earth radius. Not an astropy quantity.
                
        Returns:
            f (float ndarray):
                Planetary radius probability density
        
        """
       
        return self.logunif(Rp, self.Rprange.to('earthRad').value)

    def dist_mass(self, Mp):
        """Probability density function for planetary mass in Earth mass
        
        The prototype provides an unbounded power law distribution. Note
        that this should really be a function of a density model and the radius 
        distribution for all implementations that use it.
        
        Args:
            Mp (float ndarray):
                Planetary mass value(s) in Earth mass. Not an astropy quantity.
                
        Returns:
            f (float ndarray):
                Planetary mass probability density
        
        """
        
        Mearth = np.array(Mp,ndmin=1)*u.earthMass
        
        tmp = ((Mearth >= self.Mprange[0]) & (Mearth <= self.Mprange[1])).astype(float)
        Mjup = Mearth.to('jupiterMass').value
        
        return tmp*Mjup**(-1.3)<|MERGE_RESOLUTION|>--- conflicted
+++ resolved
@@ -1,415 +1,410 @@
-from EXOSIMS.util.vprint import vprint
-from EXOSIMS.util.get_module import get_module
-import astropy.units as u
-import numpy as np
-import copy
-import numbers
-
-class PlanetPopulation(object):
-    """Planet Population Description class template
-    
-    This class contains all variables and functions necessary to perform 
-    Planet Population Description Module calculations in exoplanet mission 
-    simulation.
-    
-    Args:
-        \*\*specs:
-            user specified values
-            
-    Attributes:
-        PlanetPhysicalModel (PlanetPhysicalModel module):
-            PlanetPhysicalModel class object
-        arange (astropy Quantity 1x2 array):
-            Semi-major axis range in untis of AU
-        erange (1x2 ndarray):
-            Eccentricity range
-        Irange (astropy Quantity 1x2 array):
-            Orbital inclination range in units of deg
-        Orange (astropy Quantity 1x2 array):
-            Right ascension of the ascending node range in units of deg
-        wrange (astropy Quantity 1x2 array):
-            Argument of perigee range in units of deg
-        prange (1x2 ndarray):
-            Albedo range
-        Rprange (astropy Quantity 1x2 array):
-            Planet radius range in units of Earth radius
-        Mprange (astropy Quantity 1x2 array):
-            Planet mass range in units of Earth mass
-        rrange (astropy Quantity 1x2 array):
-            Orbital radius range in units of AU
-        scaleOrbits (boolean):
-            Scales orbits by sqrt(L) when True
-        constrainOrbits (boolean):
-            Constrains orbital radii to sma range when True
-        eta (float):
-            Global occurrence rate defined as expected number of planets 
-            per star in a given universe
-        uniform (float, callable):
-            Uniform distribution over a given range
-        logunif (float, callable):
-            Log-uniform distribution over a given range
-        
-    """
-
-    _modtype = 'PlanetPopulation'
-    
-    def __init__(self, arange=[0.1,100.], erange=[0.01,0.99], Irange=[0.,180.],
-<<<<<<< HEAD
-            Orange=[0.,360.], wrange=[0.,360.], prange=[0.1,0.6], Rprange=[1.,30.],
-            Mprange=[1.,4131.], scaleOrbits=False, constrainOrbits=False, eta=0.1, **specs):
-=======
-        Orange=[0.,360.], wrange=[0.,360.], prange=[0.1,0.6], Rprange=[1.,30.],
-        Mprange=[1.,4131.], scaleOrbits=False, constrainOrbits=False, eta=0.1, **specs):
->>>>>>> c9dae0dd
-       
-        #start the outspec
-        self._outspec = {}
-
-        # load the vprint function (same line in all prototype module constructors)
-        self.vprint = vprint(specs.get('verbose', True))
-        
-        # check range of parameters
-        self.arange = self.checkranges(arange,'arange')*u.AU
-        self.erange = self.checkranges(erange,'erange')
-        self.Irange = self.checkranges(Irange,'Irange')*u.deg
-        self.Orange = self.checkranges(Orange,'Orange')*u.deg
-        self.wrange = self.checkranges(wrange,'wrange')*u.deg
-        self.prange = self.checkranges(prange,'prange')
-        self.Rprange = self.checkranges(Rprange,'Rprange')*u.earthRad
-        self.Mprange = self.checkranges(Mprange,'Mprange')*u.earthMass
-        
-        assert isinstance(scaleOrbits, bool), "scaleOrbits must be boolean"
-        # scale planetary orbits by sqrt(L)
-        self.scaleOrbits = scaleOrbits
-        
-        assert isinstance(constrainOrbits,bool), "constrainOrbits must be boolean"
-        # constrain planetary orbital radii to sma range
-        self.constrainOrbits = constrainOrbits
-        # derive orbital radius range from quantities above
-        ar = self.arange.to('AU').value
-        er = self.erange
-        if self.constrainOrbits:
-            self.rrange = [ar[0], ar[1]]*u.AU
-        else:
-            self.rrange = [ar[0]*(1. - er[1]), ar[1]*(1. + er[1])]*u.AU
-        assert isinstance(eta, numbers.Number) and (eta > 0),\
-                "eta must be strictly positive"
-        # global occurrence rate defined as expected number of planets per 
-        # star in a given universe
-        self.eta = eta
-        
-        # albedo is constant for planetary radius range
-        self.pfromRp = False
-        
-        # populate all attributes to outspec
-        for att in self.__dict__.keys():
-            if att not in ['vprint','_outspec']:
-                dat = copy.copy(self.__dict__[att])
-                self._outspec[att] = dat.value if isinstance(dat, u.Quantity) else dat
-                
-        # define prototype distributions of parameters (uniform and log-uniform)
-        self.uniform = lambda x,v: np.array((np.array(x) >=v [0]) & 
-                (np.array(x) <= v[1]), dtype=float, ndmin=1) / (v[1] - v[0])
-        self.logunif = lambda x,v: np.array((np.array(x) >= v[0]) &
-                (np.array(x) <= v[1]), dtype=float, ndmin=1) / (x*np.log(v[1]/v[0]))
-        
-        # import PlanetPhysicalModel
-        self.PlanetPhysicalModel = get_module(specs['modules']['PlanetPhysicalModel'],
-                'PlanetPhysicalModel')(**specs)
-
-    def checkranges(self, var, name):
-        """Helper function provides asserts on all 2 element lists of ranges
-        """
-        
-        # reshape var
-        assert len(var) == 2, "%s must have two elements,"%name
-        var = np.array([float(v) for v in var])
-        
-        # check values
-        if name in ['arange','Rprange','Mprange']:
-            assert np.all(var > 0), "%s values must be strictly positive"%name
-        if name in ['erange','prange']:
-            assert np.all(var >= 0) and np.all(var <= 1),\
-                    "%s values must be between 0 and 1"%name
-        
-        # the second element must be greater or equal to the first
-        if var[1] < var[0]:
-            var = var[::-1]
-        
-        return var
-
-    def __str__(self):
-        """String representation of the Planet Population object
-        
-        When the command 'print' is used on the Planet Population object, this 
-        method will print the attribute values contained in the object"""
-        
-        for att in self.__dict__.keys():
-            print('%s: %r' % (att, getattr(self, att)))
-        
-        return 'Planet Population class object attributes'
-
-    def gen_input_check(self, n):
-        """"
-        Helper function checks that input is integer, casts to int, is >= 0
-        """
-        assert isinstance(n,numbers.Number) and float(n).is_integer(),\
-            "Input must be an integer value."
-        assert n >= 0, "Input must be nonnegative"
-        
-        return int(n)
-
-    def gen_mass(self, n):
-        """Generate planetary mass values in units of Earth mass.
-        
-        The prototype provides a log-uniform distribution between the minimum and 
-        maximum values.
-        
-        Args:
-            n (integer):
-                Number of samples to generate
-                
-        Returns:
-            Mp (astropy Quantity array):
-                Planet mass values in units of Earth mass.
-        
-        """
-        n = self.gen_input_check(n)
-        Mpr = self.Mprange.to('earthMass').value
-        Mp = np.exp(np.random.uniform(low=np.log(Mpr[0]), high=np.log(Mpr[1]), 
-                size=n))*u.earthMass
-        
-        return Mp
-    
-    def gen_angles(self, n):
-        """Generate inclination, longitude of the ascending node, and argument
-        of periapse in degrees
-        
-        The prototype generates inclination as sinusoidally distributed and 
-        longitude of the ascending node and argument of periapse as uniformly
-        distributed.
-        
-        Args:
-            n (integer):
-                Number of samples to generate
-                
-        Returns:
-            I (astropy Quantity array):
-                Inclination in units of degrees
-            O (astropy Quantity array):
-                Longitude of the ascending node in units of degrees
-            w (astropy Quantity array):
-                Argument of periapse in units of degrees
-        
-        """
-        n = self.gen_input_check(n)
-        # inclination
-        C = 0.5*(np.cos(self.Irange[0])-np.cos(self.Irange[1]))
-        I = (np.arccos(np.cos(self.Irange[0]) - 2.*C*np.random.uniform(size=n))).to('deg')
-        # longitude of the ascending node
-        Or = self.Orange.to('deg').value
-        O = np.random.uniform(low=Or[0], high=Or[1], size=n)*u.deg
-        # argument of periapse
-        wr = self.wrange.to('deg').value
-        w = np.random.uniform(low=wr[0], high=wr[1], size=n)*u.deg
-        
-        return I, O, w
-    
-    def gen_plan_params(self, n):
-        """Generate semi-major axis (AU), eccentricity, geometric albedo, and
-        planetary radius (earthRad)
-        
-        The prototype generates semi-major axis and planetary radius with 
-        log-uniform distributions and eccentricity and geometric albedo with
-        uniform distributions.
-        
-        Args:
-            n (integer):
-                Number of samples to generate
-        
-        Returns:
-            a (astropy Quantity array):
-                Semi-major axis in units of AU
-            e (float ndarray):
-                Eccentricity
-            p (float ndarray):
-                Geometric albedo
-            Rp (astropy Quantity array):
-                Planetary radius in units of earthRad
-        
-        """
-        n = self.gen_input_check(n)
-        # generate samples of semi-major axis
-        ar = self.arange.to('AU').value
-        # check if constrainOrbits == True for eccentricity
-        if self.constrainOrbits:
-            # restrict semi-major axis limits
-            arcon = np.array([ar[0]/(1.-self.erange[0]), ar[1]/(1.+self.erange[0])])
-            a = np.exp(np.random.uniform(low=np.log(arcon[0]), high=np.log(arcon[1]), size=n))*u.AU
-            tmpa = a.to('AU').value
-            # upper limit for eccentricity given sma
-            elim = np.zeros(len(a))
-            amean = np.mean(ar)
-            elim[tmpa <= amean] = 1. - ar[0]/tmpa[tmpa <= amean]
-            elim[tmpa > amean] = ar[1]/tmpa[tmpa>amean] - 1.
-            elim[elim > self.erange[1]] = self.erange[1]
-            elim[elim < self.erange[0]] = self.erange[0]
-            
-            # uniform distribution
-            e = np.random.uniform(low=self.erange[0], high=elim, size=n)
-        else:
-            a = np.exp(np.random.uniform(low=np.log(ar[0]), high=np.log(ar[1]), size=n))*u.AU
-            e = np.random.uniform(low=self.erange[0], high=self.erange[1], size=n)
-        
-        # generate geometric albedo
-        pr = self.prange
-        p = np.random.uniform(low=pr[0], high=pr[1], size=n)
-        # generate planetary radius
-        Rpr = self.Rprange.to('earthRad').value
-        Rp = np.exp(np.random.uniform(low=np.log(Rpr[0]), high=np.log(Rpr[1]), 
-                size=n))*u.earthRad
-        
-        return a, e, p, Rp
-
-    def dist_eccen_from_sma(self, e, a):
-        """Probability density function for eccentricity constrained by 
-        semi-major axis, such that orbital radius always falls within the 
-        provided sma range.
-        
-        The prototype provides a uniform distribution between the minimum and 
-        maximum allowable values.
-        
-        Args:
-            e (float ndarray):
-                Eccentricity values
-            a (float ndarray):
-                Semi-major axis value in AU. Not an astropy quantity.
-        
-        Returns:
-            f (float ndarray):
-                Probability density of eccentricity constrained by semi-major axis
-        
-        """
-        
-        # cast a and e to array
-        e = np.array(e, ndmin=1, copy=False)
-        a = np.array(a, ndmin=1, copy=False)
-        # if a is length 1, copy a to make the same shape as e
-        if a.ndim == 1 and len(a) == 1:
-            a = a*np.ones(e.shape)
-        
-        # unitless sma range
-        ar = self.arange.to('AU').value
-        arcon = np.array([ar[0]/(1.-self.erange[0]), ar[1]/(1.+self.erange[0])])
-        # upper limit for eccentricity given sma
-        elim = np.zeros(a.shape)
-        amean = np.mean(arcon)
-        elim[a <= amean] = 1. - ar[0]/a[a <= amean]
-        elim[a > amean] = ar[1]/a[a > amean] - 1.
-        elim[elim > self.erange[1]] = self.erange[1]
-        elim[elim < self.erange[0]] = self.erange[0]
-        
-        # if e and a are two arrays of different size, create a 2D grid
-        if a.size not in [1, e.size]:
-            elim, e = np.meshgrid(elim, e)
-        f = np.zeros(e.shape)
-        mask = np.where((a >= arcon[0]) & (a <= arcon[1]))
-        f[mask] = self.uniform(e[mask], (self.erange[0], elim[mask]))
-        
-        return f
-
-    def dist_sma(self, a):
-        """Probability density function for semi-major axis in AU
-        
-        The prototype provides a log-uniform distribution between the minimum
-        and maximum values.
-        
-        Args:
-            a (float ndarray):
-                Semi-major axis value(s) in AU. Not an astropy quantity.
-                
-        Returns:
-            f (float ndarray):
-                Semi-major axis probability density
-        
-        """
-        
-        return self.logunif(a, self.arange.to('AU').value)
-
-    def dist_eccen(self, e):
-        """Probability density function for eccentricity
-        
-        The prototype provides a uniform distribution between the minimum and
-        maximum values.
-        
-        Args:
-            e (float ndarray):
-                Eccentricity value(s)
-        
-        Returns:
-            f (float ndarray):
-                Eccentricity probability density
-        
-        """
-        
-        return self.uniform(e, self.erange)
-
-    def dist_albedo(self, p):
-        """Probability density function for albedo
-        
-        The prototype provides a uniform distribution between the minimum and
-        maximum values.
-        
-        Args:
-            p (float ndarray):
-                Albedo value(s)
-        
-        Returns:
-            f (float ndarray):
-                Albedo probability density
-                
-        """
-       
-        return self.uniform(p, self.prange)
-
-    def dist_radius(self, Rp):
-        """Probability density function for planetary radius in Earth radius
-        
-        The prototype provides a log-uniform distribution between the minimum
-        and maximum values.
-        
-        Args:
-            Rp (float ndarray):
-                Planetary radius value(s) in Earth radius. Not an astropy quantity.
-                
-        Returns:
-            f (float ndarray):
-                Planetary radius probability density
-        
-        """
-       
-        return self.logunif(Rp, self.Rprange.to('earthRad').value)
-
-    def dist_mass(self, Mp):
-        """Probability density function for planetary mass in Earth mass
-        
-        The prototype provides an unbounded power law distribution. Note
-        that this should really be a function of a density model and the radius 
-        distribution for all implementations that use it.
-        
-        Args:
-            Mp (float ndarray):
-                Planetary mass value(s) in Earth mass. Not an astropy quantity.
-                
-        Returns:
-            f (float ndarray):
-                Planetary mass probability density
-        
-        """
-        
-        Mearth = np.array(Mp,ndmin=1)*u.earthMass
-        
-        tmp = ((Mearth >= self.Mprange[0]) & (Mearth <= self.Mprange[1])).astype(float)
-        Mjup = Mearth.to('jupiterMass').value
-        
+from EXOSIMS.util.vprint import vprint
+from EXOSIMS.util.get_module import get_module
+import astropy.units as u
+import numpy as np
+import copy
+import numbers
+
+class PlanetPopulation(object):
+    """Planet Population Description class template
+    
+    This class contains all variables and functions necessary to perform 
+    Planet Population Description Module calculations in exoplanet mission 
+    simulation.
+    
+    Args:
+        \*\*specs:
+            user specified values
+            
+    Attributes:
+        PlanetPhysicalModel (PlanetPhysicalModel module):
+            PlanetPhysicalModel class object
+        arange (astropy Quantity 1x2 array):
+            Semi-major axis range in untis of AU
+        erange (1x2 ndarray):
+            Eccentricity range
+        Irange (astropy Quantity 1x2 array):
+            Orbital inclination range in units of deg
+        Orange (astropy Quantity 1x2 array):
+            Right ascension of the ascending node range in units of deg
+        wrange (astropy Quantity 1x2 array):
+            Argument of perigee range in units of deg
+        prange (1x2 ndarray):
+            Albedo range
+        Rprange (astropy Quantity 1x2 array):
+            Planet radius range in units of Earth radius
+        Mprange (astropy Quantity 1x2 array):
+            Planet mass range in units of Earth mass
+        rrange (astropy Quantity 1x2 array):
+            Orbital radius range in units of AU
+        scaleOrbits (boolean):
+            Scales orbits by sqrt(L) when True
+        constrainOrbits (boolean):
+            Constrains orbital radii to sma range when True
+        eta (float):
+            Global occurrence rate defined as expected number of planets 
+            per star in a given universe
+        uniform (float, callable):
+            Uniform distribution over a given range
+        logunif (float, callable):
+            Log-uniform distribution over a given range
+        
+    """
+
+    _modtype = 'PlanetPopulation'
+    
+    def __init__(self, arange=[0.1,100.], erange=[0.01,0.99], Irange=[0.,180.],
+        Orange=[0.,360.], wrange=[0.,360.], prange=[0.1,0.6], Rprange=[1.,30.],
+        Mprange=[1.,4131.], scaleOrbits=False, constrainOrbits=False, eta=0.1, **specs):
+       
+        #start the outspec
+        self._outspec = {}
+
+        # load the vprint function (same line in all prototype module constructors)
+        self.vprint = vprint(specs.get('verbose', True))
+        
+        # check range of parameters
+        self.arange = self.checkranges(arange,'arange')*u.AU
+        self.erange = self.checkranges(erange,'erange')
+        self.Irange = self.checkranges(Irange,'Irange')*u.deg
+        self.Orange = self.checkranges(Orange,'Orange')*u.deg
+        self.wrange = self.checkranges(wrange,'wrange')*u.deg
+        self.prange = self.checkranges(prange,'prange')
+        self.Rprange = self.checkranges(Rprange,'Rprange')*u.earthRad
+        self.Mprange = self.checkranges(Mprange,'Mprange')*u.earthMass
+        
+        assert isinstance(scaleOrbits, bool), "scaleOrbits must be boolean"
+        # scale planetary orbits by sqrt(L)
+        self.scaleOrbits = scaleOrbits
+        
+        assert isinstance(constrainOrbits,bool), "constrainOrbits must be boolean"
+        # constrain planetary orbital radii to sma range
+        self.constrainOrbits = constrainOrbits
+        # derive orbital radius range from quantities above
+        ar = self.arange.to('AU').value
+        er = self.erange
+        if self.constrainOrbits:
+            self.rrange = [ar[0], ar[1]]*u.AU
+        else:
+            self.rrange = [ar[0]*(1. - er[1]), ar[1]*(1. + er[1])]*u.AU
+        assert isinstance(eta, numbers.Number) and (eta > 0),\
+                "eta must be strictly positive"
+        # global occurrence rate defined as expected number of planets per 
+        # star in a given universe
+        self.eta = eta
+        
+        # albedo is constant for planetary radius range
+        self.pfromRp = False
+        
+        # populate all attributes to outspec
+        for att in self.__dict__.keys():
+            if att not in ['vprint','_outspec']:
+                dat = copy.copy(self.__dict__[att])
+                self._outspec[att] = dat.value if isinstance(dat, u.Quantity) else dat
+                
+        # define prototype distributions of parameters (uniform and log-uniform)
+        self.uniform = lambda x,v: np.array((np.array(x) >=v [0]) & 
+                (np.array(x) <= v[1]), dtype=float, ndmin=1) / (v[1] - v[0])
+        self.logunif = lambda x,v: np.array((np.array(x) >= v[0]) &
+                (np.array(x) <= v[1]), dtype=float, ndmin=1) / (x*np.log(v[1]/v[0]))
+        
+        # import PlanetPhysicalModel
+        self.PlanetPhysicalModel = get_module(specs['modules']['PlanetPhysicalModel'],
+                'PlanetPhysicalModel')(**specs)
+
+    def checkranges(self, var, name):
+        """Helper function provides asserts on all 2 element lists of ranges
+        """
+        
+        # reshape var
+        assert len(var) == 2, "%s must have two elements,"%name
+        var = np.array([float(v) for v in var])
+        
+        # check values
+        if name in ['arange','Rprange','Mprange']:
+            assert np.all(var > 0), "%s values must be strictly positive"%name
+        if name in ['erange','prange']:
+            assert np.all(var >= 0) and np.all(var <= 1),\
+                    "%s values must be between 0 and 1"%name
+        
+        # the second element must be greater or equal to the first
+        if var[1] < var[0]:
+            var = var[::-1]
+        
+        return var
+
+    def __str__(self):
+        """String representation of the Planet Population object
+        
+        When the command 'print' is used on the Planet Population object, this 
+        method will print the attribute values contained in the object"""
+        
+        for att in self.__dict__.keys():
+            print('%s: %r' % (att, getattr(self, att)))
+        
+        return 'Planet Population class object attributes'
+
+    def gen_input_check(self, n):
+        """"
+        Helper function checks that input is integer, casts to int, is >= 0
+        """
+        assert isinstance(n,numbers.Number) and float(n).is_integer(),\
+            "Input must be an integer value."
+        assert n >= 0, "Input must be nonnegative"
+        
+        return int(n)
+
+    def gen_mass(self, n):
+        """Generate planetary mass values in units of Earth mass.
+        
+        The prototype provides a log-uniform distribution between the minimum and 
+        maximum values.
+        
+        Args:
+            n (integer):
+                Number of samples to generate
+                
+        Returns:
+            Mp (astropy Quantity array):
+                Planet mass values in units of Earth mass.
+        
+        """
+        n = self.gen_input_check(n)
+        Mpr = self.Mprange.to('earthMass').value
+        Mp = np.exp(np.random.uniform(low=np.log(Mpr[0]), high=np.log(Mpr[1]), 
+                size=n))*u.earthMass
+        
+        return Mp
+    
+    def gen_angles(self, n):
+        """Generate inclination, longitude of the ascending node, and argument
+        of periapse in degrees
+        
+        The prototype generates inclination as sinusoidally distributed and 
+        longitude of the ascending node and argument of periapse as uniformly
+        distributed.
+        
+        Args:
+            n (integer):
+                Number of samples to generate
+                
+        Returns:
+            I (astropy Quantity array):
+                Inclination in units of degrees
+            O (astropy Quantity array):
+                Longitude of the ascending node in units of degrees
+            w (astropy Quantity array):
+                Argument of periapse in units of degrees
+        
+        """
+        n = self.gen_input_check(n)
+        # inclination
+        C = 0.5*(np.cos(self.Irange[0])-np.cos(self.Irange[1]))
+        I = (np.arccos(np.cos(self.Irange[0]) - 2.*C*np.random.uniform(size=n))).to('deg')
+        # longitude of the ascending node
+        Or = self.Orange.to('deg').value
+        O = np.random.uniform(low=Or[0], high=Or[1], size=n)*u.deg
+        # argument of periapse
+        wr = self.wrange.to('deg').value
+        w = np.random.uniform(low=wr[0], high=wr[1], size=n)*u.deg
+        
+        return I, O, w
+    
+    def gen_plan_params(self, n):
+        """Generate semi-major axis (AU), eccentricity, geometric albedo, and
+        planetary radius (earthRad)
+        
+        The prototype generates semi-major axis and planetary radius with 
+        log-uniform distributions and eccentricity and geometric albedo with
+        uniform distributions.
+        
+        Args:
+            n (integer):
+                Number of samples to generate
+        
+        Returns:
+            a (astropy Quantity array):
+                Semi-major axis in units of AU
+            e (float ndarray):
+                Eccentricity
+            p (float ndarray):
+                Geometric albedo
+            Rp (astropy Quantity array):
+                Planetary radius in units of earthRad
+        
+        """
+        n = self.gen_input_check(n)
+        # generate samples of semi-major axis
+        ar = self.arange.to('AU').value
+        # check if constrainOrbits == True for eccentricity
+        if self.constrainOrbits:
+            # restrict semi-major axis limits
+            arcon = np.array([ar[0]/(1.-self.erange[0]), ar[1]/(1.+self.erange[0])])
+            a = np.exp(np.random.uniform(low=np.log(arcon[0]), high=np.log(arcon[1]), size=n))*u.AU
+            tmpa = a.to('AU').value
+            # upper limit for eccentricity given sma
+            elim = np.zeros(len(a))
+            amean = np.mean(ar)
+            elim[tmpa <= amean] = 1. - ar[0]/tmpa[tmpa <= amean]
+            elim[tmpa > amean] = ar[1]/tmpa[tmpa>amean] - 1.
+            elim[elim > self.erange[1]] = self.erange[1]
+            elim[elim < self.erange[0]] = self.erange[0]
+            
+            # uniform distribution
+            e = np.random.uniform(low=self.erange[0], high=elim, size=n)
+        else:
+            a = np.exp(np.random.uniform(low=np.log(ar[0]), high=np.log(ar[1]), size=n))*u.AU
+            e = np.random.uniform(low=self.erange[0], high=self.erange[1], size=n)
+        
+        # generate geometric albedo
+        pr = self.prange
+        p = np.random.uniform(low=pr[0], high=pr[1], size=n)
+        # generate planetary radius
+        Rpr = self.Rprange.to('earthRad').value
+        Rp = np.exp(np.random.uniform(low=np.log(Rpr[0]), high=np.log(Rpr[1]), 
+                size=n))*u.earthRad
+        
+        return a, e, p, Rp
+
+    def dist_eccen_from_sma(self, e, a):
+        """Probability density function for eccentricity constrained by 
+        semi-major axis, such that orbital radius always falls within the 
+        provided sma range.
+        
+        The prototype provides a uniform distribution between the minimum and 
+        maximum allowable values.
+        
+        Args:
+            e (float ndarray):
+                Eccentricity values
+            a (float ndarray):
+                Semi-major axis value in AU. Not an astropy quantity.
+        
+        Returns:
+            f (float ndarray):
+                Probability density of eccentricity constrained by semi-major axis
+        
+        """
+        
+        # cast a and e to array
+        e = np.array(e, ndmin=1, copy=False)
+        a = np.array(a, ndmin=1, copy=False)
+        # if a is length 1, copy a to make the same shape as e
+        if a.ndim == 1 and len(a) == 1:
+            a = a*np.ones(e.shape)
+        
+        # unitless sma range
+        ar = self.arange.to('AU').value
+        arcon = np.array([ar[0]/(1.-self.erange[0]), ar[1]/(1.+self.erange[0])])
+        # upper limit for eccentricity given sma
+        elim = np.zeros(a.shape)
+        amean = np.mean(arcon)
+        elim[a <= amean] = 1. - ar[0]/a[a <= amean]
+        elim[a > amean] = ar[1]/a[a > amean] - 1.
+        elim[elim > self.erange[1]] = self.erange[1]
+        elim[elim < self.erange[0]] = self.erange[0]
+        
+        # if e and a are two arrays of different size, create a 2D grid
+        if a.size not in [1, e.size]:
+            elim, e = np.meshgrid(elim, e)
+        f = np.zeros(e.shape)
+        mask = np.where((a >= arcon[0]) & (a <= arcon[1]))
+        f[mask] = self.uniform(e[mask], (self.erange[0], elim[mask]))
+        
+        return f
+
+    def dist_sma(self, a):
+        """Probability density function for semi-major axis in AU
+        
+        The prototype provides a log-uniform distribution between the minimum
+        and maximum values.
+        
+        Args:
+            a (float ndarray):
+                Semi-major axis value(s) in AU. Not an astropy quantity.
+                
+        Returns:
+            f (float ndarray):
+                Semi-major axis probability density
+        
+        """
+        
+        return self.logunif(a, self.arange.to('AU').value)
+
+    def dist_eccen(self, e):
+        """Probability density function for eccentricity
+        
+        The prototype provides a uniform distribution between the minimum and
+        maximum values.
+        
+        Args:
+            e (float ndarray):
+                Eccentricity value(s)
+        
+        Returns:
+            f (float ndarray):
+                Eccentricity probability density
+        
+        """
+        
+        return self.uniform(e, self.erange)
+
+    def dist_albedo(self, p):
+        """Probability density function for albedo
+        
+        The prototype provides a uniform distribution between the minimum and
+        maximum values.
+        
+        Args:
+            p (float ndarray):
+                Albedo value(s)
+        
+        Returns:
+            f (float ndarray):
+                Albedo probability density
+                
+        """
+       
+        return self.uniform(p, self.prange)
+
+    def dist_radius(self, Rp):
+        """Probability density function for planetary radius in Earth radius
+        
+        The prototype provides a log-uniform distribution between the minimum
+        and maximum values.
+        
+        Args:
+            Rp (float ndarray):
+                Planetary radius value(s) in Earth radius. Not an astropy quantity.
+                
+        Returns:
+            f (float ndarray):
+                Planetary radius probability density
+        
+        """
+       
+        return self.logunif(Rp, self.Rprange.to('earthRad').value)
+
+    def dist_mass(self, Mp):
+        """Probability density function for planetary mass in Earth mass
+        
+        The prototype provides an unbounded power law distribution. Note
+        that this should really be a function of a density model and the radius 
+        distribution for all implementations that use it.
+        
+        Args:
+            Mp (float ndarray):
+                Planetary mass value(s) in Earth mass. Not an astropy quantity.
+                
+        Returns:
+            f (float ndarray):
+                Planetary mass probability density
+        
+        """
+        
+        Mearth = np.array(Mp,ndmin=1)*u.earthMass
+        
+        tmp = ((Mearth >= self.Mprange[0]) & (Mearth <= self.Mprange[1])).astype(float)
+        Mjup = Mearth.to('jupiterMass').value
+        
         return tmp*Mjup**(-1.3)