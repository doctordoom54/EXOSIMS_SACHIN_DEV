# -*- coding: utf-8 -*-
from EXOSIMS.Prototypes.SurveySimulation import SurveySimulation
import EXOSIMS, os
import numpy as np
import sys, logging
import astropy.units as u
import astropy.constants as const
from EXOSIMS.util.get_module import get_module
import time

Logger = logging.getLogger(__name__)

class SS_char_only(SurveySimulation):

    def __init__(self, coeffs=[1,0,0,0], **specs):
        
        SurveySimulation.__init__(self, **specs)
        
        #verify that coefficients input is iterable 6x1
        if not(isinstance(coeffs,(list,tuple,np.ndarray))) or (len(coeffs) != 4):
            raise TypeError("coeffs must be a 3 element iterable")
        
        #normalize coefficients
        coeffs = np.array(coeffs)
        coeffs = coeffs/np.linalg.norm(coeffs)
        
        self.coeffs = coeffs

    def run_sim(self):
        """Performs the survey simulation 
        
        """
        
        OS = self.OpticalSystem
        TL = self.TargetList
        SU = self.SimulatedUniverse
        Obs = self.Observatory
        TK = self.TimeKeeping
        
        # TODO: start using this self.currentSep
        # set occulter separation if haveOcculter
        if OS.haveOcculter == True:
            self.currentSep = Obs.occulterSep
        
        # choose observing modes selected for detection (default marked with a flag)
        allModes = OS.observingModes
        det_mode = list(filter(lambda mode: mode['detectionMode'] == True, allModes))[0]
        # and for characterization (default is first spectro/IFS mode)
        spectroModes = list(filter(lambda mode: 'spec' in mode['inst']['name'], allModes))
        if np.any(spectroModes):
            char_mode = spectroModes[0]
        # if no spectro mode, default char mode is first observing mode
        else:
            char_mode = allModes[0]
        
        # begin Survey, and loop until mission is finished
        log_begin = 'OB%s: survey beginning.'%(TK.OBnumber + 1)
        self.logger.info(log_begin)
<<<<<<< HEAD
        print(log_begin)
=======
        self.vprint(log_begin)
>>>>>>> c2759c71
        t0 = time.time()
        sInd = None
        cnt = 0
        while not TK.mission_is_over():
            
            # save the start time of this observation (BEFORE any OH/settling/slew time)
            TK.obsStart = TK.currentTimeNorm.to('day')
            
            # acquire the NEXT TARGET star index and create DRM
            DRM, sInd, det_intTime = self.next_target(sInd, det_mode)
            assert det_intTime != 0, "Integration time can't be 0."
            
            if sInd is not None:
                cnt += 1
                # get the index of the selected target for the extended list
                if TK.currentTimeNorm > TK.missionLife and len(self.starExtended) == 0:
                    for i in range(len(self.DRM)):
                        if np.any([x == 1 for x in self.DRM[i]['plan_detected']]):
                            self.starExtended = np.unique(np.append(self.starExtended,
                                    self.DRM[i]['star_ind']))
                
                # beginning of observation, start to populate DRM
                DRM['star_ind'] = sInd
                DRM['star_name'] = TL.Name[sInd]
                DRM['arrival_time'] = TK.currentTimeNorm.to('day')
                DRM['OB_nb'] = TK.OBnumber + 1
                pInds = np.where(SU.plan2star == sInd)[0]
                DRM['plan_inds'] = pInds.astype(int)
                log_obs = ('  Observation #%s, target #%s/%s with %s planet(s), ' \
                        + 'mission time: %s')%(cnt, sInd+1, TL.nStars, len(pInds), 
                        TK.obsStart.round(2))
                self.logger.info(log_obs)
<<<<<<< HEAD
                print(log_obs)
=======
                self.vprint(log_obs)
>>>>>>> c2759c71

                # PERFORM DETECTION and populate revisit list attribute.
                # # First store fEZ, dMag, WA
                # if np.any(pInds):
                #     DRM['det_fEZ'] = SU.fEZ[pInds].to('1/arcsec2').value.tolist()
                #     DRM['det_dMag'] = SU.dMag[pInds].tolist()
                #     DRM['det_WA'] = SU.WA[pInds].to('mas').value.tolist()
                # detected, detSNR, FA = self.observation_detection(sInd, t_det, detMode)
                # # Update the occulter wet mass
                # if OS.haveOcculter == True:
                #     DRM = self.update_occulter_mass(DRM, sInd, t_det, 'det')
                # # Populate the DRM with detection results
                # DRM['det_time'] = t_det.to('day').value
                # DRM['det_status'] = detected
                # DRM['det_SNR'] = detSNR

                FA = False
                
                # PERFORM CHARACTERIZATION and populate spectra list attribute
                if char_mode['SNR'] not in [0, np.inf]:
                    characterized, char_fZ, char_systemParams, char_SNR, char_intTime = \
                            self.observation_characterization(sInd, char_mode)
                else:
                    char_intTime = None
                    lenChar = len(pInds) + 1 if FA else len(pInds)
                    characterized = np.zeros(lenChar, dtype=float)
                    char_SNR = np.zeros(lenChar, dtype=float)
                    char_fZ = 0./u.arcsec**2
                    char_systemParams = SU.dump_system_params(sInd)
                assert char_intTime != 0, "Integration time can't be 0."
                # update the occulter wet mass
                if OS.haveOcculter == True and char_intTime is not None:
                    DRM = self.update_occulter_mass(DRM, sInd, char_intTime, 'char')
                # populate the DRM with characterization results
                DRM['char_time'] = char_intTime.to('day') if char_intTime else 0.*u.day
                DRM['char_status'] = characterized[:-1] if FA else characterized
                DRM['char_SNR'] = char_SNR[:-1] if FA else char_SNR
                DRM['char_fZ'] = char_fZ.to('1/arcsec2')
                DRM['char_params'] = char_systemParams
                # populate the DRM with FA results
                DRM['FA_det_status'] = int(FA)
                DRM['FA_char_status'] = characterized[-1] if FA else 0
                DRM['FA_char_SNR'] = char_SNR[-1] if FA else 0.
                DRM['FA_char_fEZ'] = self.lastDetected[sInd,1][-1]/u.arcsec**2 \
                        if FA else 0./u.arcsec**2
                DRM['FA_char_dMag'] = self.lastDetected[sInd,2][-1] if FA else 0.
                DRM['FA_char_WA'] = self.lastDetected[sInd,3][-1]*u.arcsec \
                        if FA else 0.*u.arcsec
                
                DRM['char_mode'] = dict(char_mode)
                del DRM['char_mode']['inst'], DRM['char_mode']['syst']

                # append result values to self.DRM
                self.DRM.append(DRM)
                
                # calculate observation end time
                TK.obsEnd = TK.currentTimeNorm.to('day')
                
                # with prototype TimeKeeping, if no OB duration was specified, advance
                # to the next OB with timestep equivalent to time spent on one target
                if np.isinf(TK.OBduration):
                    obsLength = (TK.obsEnd-TK.obsStart).to('day')
                    TK.next_observing_block(dt=obsLength)
                
                # with occulter, if spacecraft fuel is depleted, exit loop
                if OS.haveOcculter and Obs.scMass < Obs.dryMass:
<<<<<<< HEAD
                    print('Total fuel mass exceeded at %s'%TK.obsEnd.round(2))
=======
                    self.vprint('Total fuel mass exceeded at %s'%TK.obsEnd.round(2))
>>>>>>> c2759c71
                    break
        
        else:
            dtsim = (time.time() - t0)*u.s
            log_end = "Mission complete: no more time available.\n" \
                    + "Simulation duration: %s.\n"%dtsim.astype('int') \
                    + "Results stored in SurveySimulation.DRM (Design Reference Mission)."
            self.logger.info(log_end)
<<<<<<< HEAD
            print(log_end)
=======
            self.vprint(log_end)
>>>>>>> c2759c71


    def choose_next_target(self, old_sInd, sInds, slewTimes, t_dets):
        """Choose next target based on truncated depth first search 
        of linear cost function.
        
        Args:
            old_sInd (integer):
                Index of the previous target star
            sInds (integer array):
                Indices of available targets
            slewTime (float array):
                slew times to all stars (must be indexed by sInds)
            t_dets (astropy Quantity array):
                Integration times for detection in units of day
                
        Returns:
            sInd (integer):
                Index of next target star
        
        """

        OS = self.OpticalSystem
        Comp = self.Completeness
        TL = self.TargetList
        TK = self.TimeKeeping
        
        # reshape sInds
        sInds = np.array(sInds, ndmin=1)
        
        # current star has to be in the adjmat
        if (old_sInd is not None) and (old_sInd not in sInds):
            sInds = np.append(sInds, old_sInd)
        
        # calculate dt since previous observation
        dt = TK.currentTimeNorm + slewTimes[sInds] - self.lastObsTimes[sInds]
        # get dynamic completeness values
        comps = Comp.completeness_update(TL, sInds, self.starVisits[sInds], dt)
        
        # if first target, or if only 1 available target, choose highest available completeness
        nStars = len(sInds)
        if (old_sInd is None) or (nStars == 1):
            sInd = np.random.choice(sInds[comps == max(comps)])
            return sInd
        
        # define adjacency matrix
        A = np.zeros((nStars,nStars))
        
        # only consider slew distance when there's an occulter
        if OS.haveOcculter:
            #r_ts = Obs.starprop(TL, sInds, TK.currentTimeAbs)
            r_ts = TL.starprop(sInds, TK.currentTimeAbs)
            u_ts = (r_ts.value.T/np.linalg.norm(r_ts,axis=1)).T
            angdists = np.arccos(np.clip(np.dot(u_ts,u_ts.T),-1,1))
            A[np.ones((nStars),dtype=bool)] = angdists
            A = self.coeffs[0]*(A)/np.pi
        
        # add factor due to completeness
        A = A + self.coeffs[1]*(1-comps)
        
        # add factor due to unvisited ramp
        f_uv = np.zeros(nStars)
        f_uv[self.starVisits[sInds]==0] = float(TK.currentTimeNorm/TK.missionFinishNorm)**2
        A = A - self.coeffs[2]*f_uv

        # add factor due to revisited ramp
        if np.any(self.starRevisit):
            f2_uv = np.where(self.starVisits[sInds] > 0, 1, 0) *\
                    (1 - (np.in1d(sInds, self.starRevisit[:,0],invert=True)))
            A = A + self.coeffs[3]*f2_uv
        
        # kill diagonal
        A = A + np.diag(np.ones(nStars)*np.Inf)
        
        # take two traversal steps
        step1 = np.tile(A[sInds==old_sInd,:],(nStars,1)).flatten('F')
        step2 = A[np.array(np.ones((nStars,nStars)),dtype=bool)]
        tmp = np.argmin(step1+step2)
        sInd = sInds[int(np.floor(tmp/float(nStars)))]
        
        return sInd


    def observation_characterization(self, sInd, mode):
        """Finds if characterizations are possible and relevant information
        
        Args:
            sInd (integer):
                Integer index of the star of interest
            mode (dict):
                Selected observing mode for characterization
        
        Returns:
            characterized (integer list):
                Characterization status for each planet orbiting the observed 
                target star including False Alarm if any, where 1 is full spectrum, 
                -1 partial spectrum, and 0 not characterized
            fZ (astropy Quantity):
                Surface brightness of local zodiacal light in units of 1/arcsec2
            systemParams (dict):
                Dictionary of time-dependant planet properties averaged over the 
                duration of the integration
            SNR (float ndarray):
                Characterization signal-to-noise ratio of the observable planets. 
                Defaults to None.
            intTime (astropy Quantity):
                Selected star characterization time in units of day. Defaults to None.
        """
        
        OS = self.OpticalSystem
        ZL = self.ZodiacalLight
        TL = self.TargetList
        SU = self.SimulatedUniverse
        Obs = self.Observatory
        TK = self.TimeKeeping
        
        # find indices of planets around the target
        pInds = np.where(SU.plan2star == sInd)[0]
        # get the last detected planets, and check if there was a FA
        #det = self.lastDetected[sInd,0]
        det = np.ones(pInds.size, dtype=bool)
        fEZs = SU.fEZ[pInds].to('1/arcsec2').value
        dMags = SU.dMag[pInds]
        WAs = SU.WA[pInds].to('arcsec').value

        FA = (det.size == pInds.size + 1)
        if FA == True:
            pIndsDet = np.append(pInds, -1)[det]
        else:
            pIndsDet = pInds[det]

        # initialize outputs, and check if any planet to characterize
        characterized = np.zeros(det.size, dtype=int)
        fZ = 0./u.arcsec**2
        systemParams = SU.dump_system_params(sInd) # write current system params by default
        SNR = np.zeros(len(det))
        intTime = None
        if len(det) == 0: # nothing to characterize
            return characterized, fZ, systemParams, SNR, intTime

        # look for last detected planets that have not been fully characterized
        if (FA == False): # only true planets, no FA
            tochar = (self.fullSpectra[pIndsDet] == 0)
        else: # mix of planets and a FA
            truePlans = pIndsDet[:-1]
            tochar = np.append((self.fullSpectra[truePlans] == 0), True)
        
        # look for last detected planets that have not been fully characterized
        tochar = np.zeros(len(det), dtype=bool)
        if (FA == False):
            tochar[det] = (self.fullSpectra[pInds[det]] != 1)
        elif pInds[det].size > 1:
            tochar[det] = np.append((self.fullSpectra[pInds[det][:-1]] != 1), True)
        else:
            tochar[det] = np.array([True])
        
        # 1/ find spacecraft orbital START position and check keepout angle
        if np.any(tochar):
            # start times
            startTime = TK.currentTimeAbs
            startTimeNorm = TK.currentTimeNorm
            # planets to characterize
            tochar[tochar] = Obs.keepout(TL, sInd, startTime, mode)
        
        # 2/ if any planet to characterize, find the characterization times
        if np.any(tochar):
            # propagate the whole system to match up with current time
            # calculate characterization times at the detected fEZ, dMag, and WA
            fZ = ZL.fZ(Obs, TL, sInd, startTime, mode)
            # fEZ = self.lastDetected[sInd,1][tochar]/u.arcsec**2
            # dMag = self.lastDetected[sInd,2][tochar]
            # WA = self.lastDetected[sInd,3][tochar]*u.mas
            fEZ = fEZs[tochar]/u.arcsec**2
            dMag = dMags[tochar]
            WAp = WAs[tochar]*u.arcsec

            intTimes = np.zeros(len(pInds))*u.d
            intTimes[tochar] = OS.calc_intTime(TL, sInd, fZ, fEZ, dMag, WAp, mode)
            # add a predetermined margin to the integration times
            intTimes = intTimes*(1 + self.charMargin)
            # apply time multiplier
            totTimes = intTimes*(mode['timeMultiplier'])
            # end times
            endTimes = startTime + totTimes
            endTimesNorm = startTimeNorm + totTimes
            # planets to characterize
            tochar = ((totTimes > 0) & (totTimes <= OS.intCutoff) & 
                    (endTimesNorm <= TK.OBendTimes[TK.OBnumber]))
        
        # 3/ is target still observable at the end of any char time?
        if np.any(tochar) and Obs.checkKeepoutEnd:
            tochar[tochar] = Obs.keepout(TL, sInd, endTimes[tochar], mode)
        
        # 4/ if yes, perform the characterization for the maximum char time
        if np.any(tochar):
            intTime = np.max(intTimes[tochar])
            pIndsChar = pIndsDet[tochar]
            log_char = '   - Charact. planet(s) %s (%s/%s detected)'%(pIndsChar, 
                    len(pIndsChar), len(pIndsDet))
            self.logger.info(log_char)
<<<<<<< HEAD
            print(log_char)
=======
            self.vprint(log_char)
>>>>>>> c2759c71
            
            # SNR CALCULATION:
            # first, calculate SNR for observable planets (without false alarm)
            planinds = pIndsChar[:-1] if pIndsChar[-1] == -1 else pIndsChar
            SNRplans = np.zeros(len(planinds))
            if len(planinds) > 0:
                # initialize arrays for SNR integration
                fZs = np.zeros(self.ntFlux)/u.arcsec**2
                systemParamss = np.empty(self.ntFlux, dtype='object')
                Ss = np.zeros((self.ntFlux, len(planinds)))
                Ns = np.zeros((self.ntFlux, len(planinds)))
                # integrate the signal (planet flux) and noise
                dt = intTime/self.ntFlux
                for i in range(self.ntFlux):
                    # allocate first half of dt
                    TK.allocate_time(dt/2.)
                    # calculate current zodiacal light brightness
                    fZs[i] = ZL.fZ(Obs, TL, sInd, TK.currentTimeAbs, mode)[0]
                    # propagate the system to match up with current time
                    SU.propag_system(sInd, TK.currentTimeNorm - self.propagTimes[sInd])
                    self.propagTimes[sInd] = TK.currentTimeNorm
                    # save planet parameters
                    systemParamss[i] = SU.dump_system_params(sInd)
                    # calculate signal and noise (electron count rates)
                    Ss[i,:], Ns[i,:] = self.calc_signal_noise(sInd, planinds, dt, mode, 
                            fZ=fZs[i])
                    # allocate second half of dt
                    TK.allocate_time(dt/2.)
                
                # average output parameters
                fZ = np.mean(fZs)
                systemParams = {key: sum([systemParamss[x][key]
                        for x in range(self.ntFlux)])/float(self.ntFlux)
                        for key in sorted(systemParamss[0])}
                # calculate planets SNR
                S = Ss.sum(0)
                N = Ns.sum(0)
                SNRplans[N > 0] = S[N > 0]/N[N > 0]
                # allocate extra time for timeMultiplier
                extraTime = intTime*(mode['timeMultiplier'] - 1)
                TK.allocate_time(extraTime)
            
            # if only a FA, just save zodiacal brightness in the middle of the integration
            else:
                totTime = intTime*(mode['timeMultiplier'])
                TK.allocate_time(totTime/2.)
                fZ = ZL.fZ(Obs, TL, sInd, TK.currentTimeAbs, mode)[0]
                TK.allocate_time(totTime/2.)
            
            # calculate the false alarm SNR (if any)
            SNRfa = []
            if pIndsChar[-1] == -1:
                fEZ = fEZs[-1]/u.arcsec**2
                dMag = dMags[-1]
                WA = WAs[-1]*u.arcsec
                C_p, C_b, C_sp = OS.Cp_Cb_Csp(TL, sInd, fZ, fEZ, dMag, WA, mode)
                S = (C_p*intTime).decompose().value
                N = np.sqrt((C_b*intTime + (C_sp*intTime)**2).decompose().value)
                SNRfa = S/N if N > 0 else 0.
            
            # save all SNRs (planets and FA) to one array
            SNRinds = np.where(det)[0][tochar]
            SNR[SNRinds] = np.append(SNRplans, SNRfa)
            
            # now, store characterization status: 1 for full spectrum, 
            # -1 for partial spectrum, 0 for not characterized
            char = (SNR >= mode['SNR'])
            # initialize with full spectra
            characterized = char.astype(int)
            WAchar = WAs[char]*u.arcsec
            # find the current WAs of characterized planets
            WA = WAs*u.arcsec
            if FA:
                WAs = np.append(WAs, WAs[-1]*u.arcsec)
            # check for partial spectra
            IWA_max = mode['IWA']*(1 + mode['BW']/2.)
            OWA_min = mode['OWA']*(1 - mode['BW']/2.)
            char[char] = (WAchar < IWA_max) | (WAchar > OWA_min)
            characterized[char] = -1
            # encode results in spectra lists (only for planets, not FA)
            charplans = characterized[:-1] if FA else characterized
            self.fullSpectra[pInds[charplans == 1]] += 1
            self.partialSpectra[pInds[charplans == -1]] += 1

        return characterized.astype(int), fZ, systemParams, SNR, intTime<|MERGE_RESOLUTION|>--- conflicted
+++ resolved
@@ -56,11 +56,8 @@
         # begin Survey, and loop until mission is finished
         log_begin = 'OB%s: survey beginning.'%(TK.OBnumber + 1)
         self.logger.info(log_begin)
-<<<<<<< HEAD
-        print(log_begin)
-=======
+
         self.vprint(log_begin)
->>>>>>> c2759c71
         t0 = time.time()
         sInd = None
         cnt = 0
@@ -93,11 +90,8 @@
                         + 'mission time: %s')%(cnt, sInd+1, TL.nStars, len(pInds), 
                         TK.obsStart.round(2))
                 self.logger.info(log_obs)
-<<<<<<< HEAD
-                print(log_obs)
-=======
+
                 self.vprint(log_obs)
->>>>>>> c2759c71
 
                 # PERFORM DETECTION and populate revisit list attribute.
                 # # First store fEZ, dMag, WA
@@ -164,11 +158,8 @@
                 
                 # with occulter, if spacecraft fuel is depleted, exit loop
                 if OS.haveOcculter and Obs.scMass < Obs.dryMass:
-<<<<<<< HEAD
-                    print('Total fuel mass exceeded at %s'%TK.obsEnd.round(2))
-=======
+
                     self.vprint('Total fuel mass exceeded at %s'%TK.obsEnd.round(2))
->>>>>>> c2759c71
                     break
         
         else:
@@ -177,11 +168,8 @@
                     + "Simulation duration: %s.\n"%dtsim.astype('int') \
                     + "Results stored in SurveySimulation.DRM (Design Reference Mission)."
             self.logger.info(log_end)
-<<<<<<< HEAD
-            print(log_end)
-=======
+
             self.vprint(log_end)
->>>>>>> c2759c71
 
 
     def choose_next_target(self, old_sInd, sInds, slewTimes, t_dets):
@@ -382,11 +370,8 @@
             log_char = '   - Charact. planet(s) %s (%s/%s detected)'%(pIndsChar, 
                     len(pIndsChar), len(pIndsDet))
             self.logger.info(log_char)
-<<<<<<< HEAD
-            print(log_char)
-=======
+
             self.vprint(log_char)
->>>>>>> c2759c71
             
             # SNR CALCULATION:
             # first, calculate SNR for observable planets (without false alarm)
