--- conflicted
+++ resolved
@@ -1,590 +1,563 @@
-from EXOSIMS.Prototypes.SurveySimulation import SurveySimulation
-import os
-import astropy.units as u
-import numpy as np
-import time
-import sys
-
-# Python 3 compatibility:
-if sys.version_info[0] > 2:
-    xrange = range
-
-class SS_det_only(SurveySimulation):
-    """
-    SS_det_only is a variant of survey scheduler that performs only detections
-    """
-
-    def run_sim(self):
-        """Performs the survey simulation 
-        
-        """
-        
-        OS = self.OpticalSystem
-        TL = self.TargetList
-        SU = self.SimulatedUniverse
-        Obs = self.Observatory
-        TK = self.TimeKeeping
-        
-        # TODO: start using this self.currentSep
-        # set occulter separation if haveOcculter
-        if OS.haveOcculter == True:
-            self.currentSep = Obs.occulterSep
-        
-        # choose observing modes selected for detection (default marked with a flag)
-        allModes = OS.observingModes
-        det_mode = list(filter(lambda mode: mode['detectionMode'] == True, allModes))[0]
-        # and for characterization (default is first spectro/IFS mode)
-        spectroModes = list(filter(lambda mode: 'spec' in mode['inst']['name'], allModes))
-        if np.any(spectroModes):
-            char_mode = spectroModes[0]
-        # if no spectro mode, default char mode is first observing mode
-        else:
-            char_mode = allModes[0]
-        
-        # begin Survey, and loop until mission is finished
-        log_begin = 'OB%s: survey beginning.'%(TK.OBnumber + 1)
-        self.logger.info(log_begin)
-<<<<<<< HEAD
-        print(log_begin)
-=======
-        self.vprint(log_begin)
->>>>>>> c2759c71
-        t0 = time.time()
-        sInd = None
-        cnt = 0
-        while not TK.mission_is_over():
-            
-            # save the start time of this observation (BEFORE any OH/settling/slew time)
-            TK.obsStart = TK.currentTimeNorm.to('day')
-            
-            # acquire the NEXT TARGET star index and create DRM
-            DRM, sInd, det_intTime = self.next_target(sInd, det_mode)
-            assert det_intTime != 0, "Integration time can't be 0."
-            
-            if sInd is not None:
-                cnt += 1
-                # get the index of the selected target for the extended list
-                if TK.currentTimeNorm > TK.missionLife and len(self.starExtended) == 0:
-                    for i in range(len(self.DRM)):
-                        if np.any([x == 1 for x in self.DRM[i]['plan_detected']]):
-                            self.starExtended = np.unique(np.append(self.starExtended,
-                                    self.DRM[i]['star_ind']))
-                
-                # beginning of observation, start to populate DRM
-                DRM['star_ind'] = sInd
-                DRM['star_name'] = TL.Name[sInd]
-                DRM['arrival_time'] = TK.currentTimeNorm.to('day')
-                DRM['OB_nb'] = TK.OBnumber + 1
-                pInds = np.where(SU.plan2star == sInd)[0]
-                DRM['plan_inds'] = pInds.astype(int)
-                log_obs = ('  Observation #%s, target #%s/%s with %s planet(s), ' \
-                        + 'mission time: %s')%(cnt, sInd+1, TL.nStars, len(pInds), 
-                        TK.obsStart.round(2))
-                self.logger.info(log_obs)
-<<<<<<< HEAD
-                print(log_obs)
-=======
-                self.vprint(log_obs)
->>>>>>> c2759c71
-                
-                # PERFORM DETECTION and populate revisit list attribute
-                detected, det_fZ, det_systemParams, det_SNR, FA = \
-                        self.observation_detection(sInd, det_intTime, det_mode)
-                # update the occulter wet mass
-                if OS.haveOcculter == True:
-                    DRM = self.update_occulter_mass(DRM, sInd, det_intTime, 'det')
-                # populate the DRM with detection results
-                DRM['det_time'] = det_intTime.to('day')
-                DRM['det_status'] = detected
-                DRM['det_SNR'] = det_SNR
-                DRM['det_fZ'] = det_fZ.to('1/arcsec2')
-                DRM['det_params'] = det_systemParams
-                
-                char_intTime = None
-                lenChar = len(pInds) + 1 if FA else len(pInds)
-                characterized = np.zeros(lenChar, dtype=float)
-                char_SNR = np.zeros(lenChar, dtype=float)
-                char_fZ = 0./u.arcsec**2
-                char_systemParams = SU.dump_system_params(sInd)
-                assert char_intTime != 0, "Integration time can't be 0."
-                # update the occulter wet mass
-                if OS.haveOcculter == True and char_intTime is not None:
-                    DRM = self.update_occulter_mass(DRM, sInd, char_intTime, 'char')
-
-                # populate the DRM with observation modes
-                DRM['det_mode'] = dict(det_mode)
-                del DRM['det_mode']['inst'], DRM['det_mode']['syst']
-                # DRM['char_mode'] = dict(char_mode)
-                # del DRM['char_mode']['inst'], DRM['char_mode']['syst']
-                
-                # append result values to self.DRM
-                self.DRM.append(DRM)
-                
-                # calculate observation end time
-                TK.obsEnd = TK.currentTimeNorm.to('day')
-                
-                # with prototype TimeKeeping, if no OB duration was specified, advance
-                # to the next OB with timestep equivalent to time spent on one target
-                if np.isinf(TK.OBduration):
-                    obsLength = (TK.obsEnd - TK.obsStart).to('day')
-                    TK.next_observing_block(dt=obsLength)
-                
-                # with occulter, if spacecraft fuel is depleted, exit loop
-                if OS.haveOcculter and Obs.scMass < Obs.dryMass:
-<<<<<<< HEAD
-                    print('Total fuel mass exceeded at %s'%TK.obsEnd.round(2))
-=======
-                    self.vprint('Total fuel mass exceeded at %s'%TK.obsEnd.round(2))
->>>>>>> c2759c71
-                    break
-        
-        else:
-            dtsim = (time.time() - t0)*u.s
-            log_end = "Mission complete: no more time available.\n" \
-                    + "Simulation duration: %s.\n"%dtsim.astype('int') \
-                    + "Results stored in SurveySimulation.DRM (Design Reference Mission)."
-            self.logger.info(log_end)
-<<<<<<< HEAD
-            print(log_end)
-=======
-            self.vprint(log_end)
->>>>>>> c2759c71
-
-    def next_target(self, old_sInd, mode):
-        """Finds index of next target star and calculates its integration time.
-        
-        This method chooses the next target star index based on which
-        stars are available, their integration time, and maximum completeness.
-        Returns None if no target could be found.
-        
-        Args:
-            old_sInd (integer):
-                Index of the previous target star
-            mode (dict):
-                Selected observing mode for detection
-                
-        Returns:
-            DRM (dict):
-                Design Reference Mission, contains the results of one complete
-                observation (detection and characterization)
-            sInd (integer):
-                Index of next target star. Defaults to None.
-            intTime (astropy Quantity):
-                Selected star integration time for detection in units of day. 
-                Defaults to None.
-        
-        """
-        
-        OS = self.OpticalSystem
-        ZL = self.ZodiacalLight
-        TL = self.TargetList
-        Obs = self.Observatory
-        TK = self.TimeKeeping
-        
-        # create DRM
-        DRM = {}
-        
-        # allocate settling time + overhead time
-        TK.allocate_time(Obs.settlingTime + mode['syst']['ohTime'])
-        
-        # in case of an occulter, initialize slew time factor
-        # (add transit time and reduce starshade mass)
-        if OS.haveOcculter == True:
-            ao = Obs.thrust/Obs.scMass
-            slewTime_fac = (2.*Obs.occulterSep/np.abs(ao)/(Obs.defburnPortion/2. - 
-                    Obs.defburnPortion**2/4.)).decompose().to('d2')
-        
-        # now, start to look for available targets
-        while not TK.mission_is_over():
-            # 1/ initialize arrays
-            slewTimes = np.zeros(TL.nStars)*u.d
-            fZs = np.zeros(TL.nStars)/u.arcsec**2
-            intTimes = np.zeros(TL.nStars)*u.d
-            tovisit = np.zeros(TL.nStars, dtype=bool)
-            sInds = np.arange(TL.nStars)
-            
-            # 2/ find spacecraft orbital START positions (if occulter, positions 
-            # differ for each star) and filter out unavailable targets
-            sd = None
-            if OS.haveOcculter == True:
-                # find angle between old and new stars, default to pi/2 for first target
-                if old_sInd is None:
-                    sd = np.array([np.radians(90)]*TL.nStars)*u.rad
-                else:
-                    # position vector of previous target star
-                    r_old = TL.starprop(old_sInd, TK.currentTimeAbs)[0]
-                    u_old = r_old.value/np.linalg.norm(r_old)
-                    # position vector of new target stars
-                    r_new = TL.starprop(sInds, TK.currentTimeAbs)
-                    u_new = (r_new.value.T/np.linalg.norm(r_new, axis=1)).T
-                    # angle between old and new stars
-                    sd = np.arccos(np.clip(np.dot(u_old, u_new.T), -1, 1))*u.rad
-                # calculate slew time
-                slewTimes = np.sqrt(slewTime_fac*np.sin(sd/2.))
-            # start times, including slew times
-            startTimes = TK.currentTimeAbs + slewTimes
-            startTimesNorm = TK.currentTimeNorm + slewTimes
-            # indices of observable stars
-            kogoodStart = Obs.keepout(TL, sInds, startTimes, mode)
-            sInds = sInds[np.where(kogoodStart)[0]]
-            
-            # 3/ calculate integration times for ALL preselected targets, 
-            # and filter out totTimes > integration cutoff
-            if len(sInds) > 0:
-                # assumed values for detection
-                fZ = ZL.fZ(Obs, TL, sInds, startTimes[sInds], mode)
-                fEZ = ZL.fEZ0
-                dMag = self.dMagint[sInds]
-                WA = self.WAint[sInds]
-                intTimes[sInds] = OS.calc_intTime(TL, sInds, fZ, fEZ, dMag, WA, mode)
-                totTimes = intTimes*mode['timeMultiplier']
-                # end times
-                endTimes = startTimes + totTimes
-                endTimesNorm = startTimesNorm + totTimes
-                # indices of observable stars
-                sInds = np.where((totTimes > 0) & (totTimes <= OS.intCutoff) & 
-                        (endTimesNorm <= TK.OBendTimes[TK.OBnumber]))[0]
-            
-            # 4/ find spacecraft orbital END positions (for each candidate target), 
-            # and filter out unavailable targets
-            if len(sInds) > 0 and Obs.checkKeepoutEnd:
-                kogoodEnd = Obs.keepout(TL, sInds, endTimes[sInds], mode)
-                sInds = sInds[np.where(kogoodEnd)[0]]
-            
-            # 5/ filter out all previously (more-)visited targets, unless in 
-            # revisit list, with time within some dt of start (+- 1 week)
-            if len(sInds) > 0:
-                tovisit[sInds] = (self.starVisits[sInds] == min(self.starVisits[sInds]))
-                if self.starRevisit.size != 0:
-                    dt_max = 1.*u.week
-                    dt_rev = np.abs(self.starRevisit[:,1]*u.day - TK.currentTimeNorm)
-                    ind_rev = [int(x) for x in self.starRevisit[dt_rev < dt_max,0] 
-                            if x in sInds]
-                    tovisit[ind_rev] = True
-                sInds = np.where(tovisit)[0]
-            
-            # 6/ choose best target from remaining
-            if len(sInds) > 0:
-                # choose sInd of next target
-                sInd = self.choose_next_target(old_sInd, sInds, slewTimes, intTimes[sInds])
-                # store selected star integration time
-                intTime = intTimes[sInd]
-                break
-            
-            # if no observable target, call the TimeKeeping.wait() method
-            else:
-                TK.wait()
-            
-        else:
-            return DRM, None, None
-        
-        # update visited list for selected star
-        self.starVisits[sInd] += 1
-        # store normalized start time for future completeness update
-        self.lastObsTimes[sInd] = startTimesNorm[sInd]
-        
-        # populate DRM with occulter related values
-        if OS.haveOcculter == True:
-            # find values related to slew time
-            DRM['slew_time'] = slewTimes[sInd].to('day')
-            DRM['slew_angle'] = sd[sInd].to('deg')
-            slew_mass_used = slewTimes[sInd]*Obs.defburnPortion*Obs.flowRate
-            DRM['slew_dV'] = (slewTimes[sInd]*ao*Obs.defburnPortion).to('m/s')
-            DRM['slew_mass_used'] = slew_mass_used.to('kg')
-            Obs.scMass = Obs.scMass - slew_mass_used
-            DRM['scMass'] = Obs.scMass.to('kg')
-            # update current time by adding slew time for the chosen target
-            TK.allocate_time(slewTimes[sInd])
-            if TK.mission_is_over():
-                return DRM, None, None
-        
-        return DRM, sInd, intTime
-
-
-    def choose_next_target(self, old_sInd, sInds, slewTime, t_dets):
-        """Choose next telescope target based on star completeness and integration time.
-        
-        Args:
-            old_sInd (integer):
-                Index of the previous target star
-            sInds (integer array):
-                Indices of available targets
-            slewTime (float array):
-                slew times to all stars (must be indexed by sInds)
-            t_dets (astropy Quantity array):
-                Integration times for detection in units of day
-                
-        Returns:
-            sInd (integer):
-                Index of next target star
-        
-        """
-        
-        Comp = self.Completeness
-        TL = self.TargetList
-        TK = self.TimeKeeping
-
-        nStars = len(sInds)
-
-        # reshape sInds
-        sInds = np.array(sInds,ndmin=1)
-
-        # 1/ Choose next telescope target
-        comps = Comp.completeness_update(TL, sInds, self.starVisits[sInds], TK.currentTimeNorm)
-
-        # add weight for star revisits
-        ind_rev = []
-        if self.starRevisit.size != 0:
-            dt_max = 1.*u.week
-            dt_rev = np.abs(self.starRevisit[:,1]*u.day - TK.currentTimeNorm)
-            ind_rev = [int(x) for x in self.starRevisit[dt_rev < dt_max,0] if x in sInds]
-
-        f2_uv = np.where((self.starVisits[sInds] > 0) & (self.starVisits[sInds] < 6), 
-                          self.starVisits[sInds], 0) * (1 - (np.in1d(sInds, ind_rev, invert=True)))
-
-        weights = (comps + f2_uv/6.)/t_dets
-        sInd = np.random.choice(sInds[weights == max(weights)])
-
-        return sInd
-
-    def calc_int_inflection(self, sInd, fEZ, fZ, WA, mode, ischar=False):
-        """Calculate integration time based on inflection point of Completeness as a function of int_time
-        
-        Args:
-            sInd (integer):
-                Index of the target star
-            fEZ (astropy Quantity array):
-                Surface brightness of exo-zodiacal light in units of 1/arcsec2
-            fZ (astropy Quantity):
-            WA (astropy Quantity):
-                Working angle of the planet of interest in units of arcsec
-            mode (dict):
-                Selected observing mode
-
-        Returns:
-            int_time (float):
-                The suggested integration time
-        
-        """
-
-        OS = self.OpticalSystem
-        Comp = self.Completeness
-        TL = self.TargetList
-        ZL = self.ZodiacalLight
-        Obs = self.Observatory
-
-        dMagmin = np.round(-2.5*np.log10(float(Comp.PlanetPopulation.prange[1]*\
-                  Comp.PlanetPopulation.Rprange[1]/Comp.PlanetPopulation.rrange[0])**2))
-        dMagmax = OS.dMagLim
-        num_points = 250
-
-        dMags = np.linspace(dMagmin, dMagmax, num_points)
-
-        # calculate t_det as a function of dMag
-        t_dets = OS.calc_intTime(TL, sInd, fZ, fEZ, dMags, WA, mode)
-
-        # calculate comp as a function of dMag
-        smin = TL.dist[sInd] * np.tan(mode['IWA'])
-        smax = TL.dist[sInd] * np.tan(mode['OWA'])
-
-        if self.EVPOC is None:
-            self.calc_EVPOC()
-
-        comps = self.EVPOC(smin.to('AU').value, smax.to('AU').value, dMagmin, dMags)
-
-        # find the inflection point of the completeness graph
-        if ischar is False:
-            int_time = t_dets[np.where(np.gradient(comps) == max(np.gradient(comps)))[0]][0]
-            int_time = int_time*self.starVisits[sInd]
-
-            # update star completeness
-            idx = (np.abs(t_dets-int_time)).argmin()
-            comp = comps[idx]
-            TL.comp[sInd] = comp
-        else:
-            idx = np.abs(comps - max(comps)*.9).argmin()
-            int_time = t_dets[idx]
-            comp = comps[idx]
-
-        return int_time
-
-    def calc_EVPOC(self):
-        Comp = self.Completeness
-
-        bins = 1000
-        # xedges is array of separation values for interpolant
-        xedges = np.linspace(0., Comp.PlanetPopulation.rrange[1].value, bins)*\
-                Comp.PlanetPopulation.arange.unit
-        xedges = xedges.to('AU').value
-
-        # yedges is array of delta magnitude values for interpolant
-        ymin = np.round(-2.5*np.log10(float(Comp.PlanetPopulation.prange[1]*\
-                Comp.PlanetPopulation.Rprange[1]/Comp.PlanetPopulation.rrange[0])**2))
-        ymax = np.round(-2.5*np.log10(float(Comp.PlanetPopulation.prange[0]*\
-                Comp.PlanetPopulation.Rprange[0]/Comp.PlanetPopulation.rrange[1])**2*1e-11))
-        yedges = np.linspace(ymin, ymax, bins)
-
-        # number of planets for each Monte Carlo simulation
-        nplan = int(np.min([1e6,Comp.Nplanets]))
-        # number of simulations to perform (must be integer)
-        steps = int(Comp.Nplanets/nplan)
-        
-        Cpath = os.path.join(Comp.classpath, Comp.filename+'.comp')
-        H, xedges, yedges = self.genC(Cpath, nplan, xedges, yedges, steps)
-        EVPOCpdf = interpolate.RectBivariateSpline(xedges, yedges, H.T)
-        EVPOC = np.vectorize(EVPOCpdf.integral)
-
-        self.EVPOC = EVPOC
-
-    def genC(self, Cpath, nplan, xedges, yedges, steps):
-        """Gets completeness interpolant for initial completeness
-        
-        This function either loads a completeness .comp file based on specified
-        Planet Population module or performs Monte Carlo simulations to get
-        the 2D completeness values needed for interpolation.
-        
-        Args:
-            Cpath (string):
-                path to 2D completeness value array
-            nplan (float):
-                number of planets used in each simulation
-            xedges (float ndarray):
-                x edge of 2d histogram (separation)
-            yedges (float ndarray):
-                y edge of 2d histogram (dMag)
-            steps (integer):
-                number of simulations to perform
-                
-        Returns:
-            H (float ndarray):
-                2D numpy ndarray containing completeness probability density values
-        
-        """
-        
-        # if the 2D completeness pdf array exists as a .comp file load it
-        if os.path.exists(Cpath):
-            with open(Cpath, 'rb') as cfile:
-                H = pickle.load(cfile)
-        else:
-            # run Monte Carlo simulation and pickle the resulting array
-<<<<<<< HEAD
-            print('Cached completeness file not found at "%s".' % Cpath)
-            print('Beginning Monte Carlo completeness calculations.')
-=======
-            self.vprint('Cached completeness file not found at "%s".' % Cpath)
-            self.vprint('Beginning Monte Carlo completeness calculations.')
->>>>>>> c2759c71
-            
-            t0, t1 = None, None # keep track of per-iteration time
-            for i in xrange(steps):
-                t0, t1 = t1, time.time()
-                if t0 is None:
-                    delta_t_msg = '' # no message
-                else:
-                    delta_t_msg = '[%.3f s/iteration]' % (t1 - t0)
-<<<<<<< HEAD
-                print('Completeness iteration: %5d / %5d %s' % (i+1, steps, delta_t_msg))
-=======
-                self.vprint('Completeness iteration: %5d / %5d %s' % (i+1, steps, delta_t_msg))
->>>>>>> c2759c71
-                # get completeness histogram
-                h, xedges, yedges = self.hist(nplan, xedges, yedges)
-                if i == 0:
-                    H = h
-                else:
-                    H += h
-
-            Nplanets = 1e8
-            
-            H = H/(Nplanets*(xedges[1]-xedges[0])*(yedges[1]-yedges[0]))
-                        
-            # store 2D completeness pdf array as .comp file
-<<<<<<< HEAD
-            pickle.dump(H, open(Cpath, 'wb'))
-            print('Monte Carlo completeness calculations finished')
-            print('2D completeness array stored in %r' % Cpath)
-=======
-            with open(Cpath, 'wb') as cfile:
-                pickle.dump(H, cfile)
-            self.vprint('Monte Carlo completeness calculations finished')
-            self.vprint('2D completeness array stored in %r' % Cpath)
->>>>>>> c2759c71
-        
-        return H, xedges, yedges
-
-    def hist(self, nplan, xedges, yedges):
-        """Returns completeness histogram for Monte Carlo simulation
-        
-        This function uses the inherited Planet Population module.
-        
-        Args:
-            nplan (float):
-                number of planets used
-            xedges (float ndarray):
-                x edge of 2d histogram (separation)
-            yedges (float ndarray):
-                y edge of 2d histogram (dMag)
-        
-        Returns:
-            h (ndarray):
-                2D numpy ndarray containing completeness histogram
-        
-        """
-        
-        s, dMag = self.genplans(nplan)
-        # get histogram
-        h, yedges, xedges = np.histogram2d(dMag, s.to('AU').value, bins=1000,
-                range=[[yedges.min(), yedges.max()], [xedges.min(), xedges.max()]])
-        
-        return h, xedges, yedges
-
-    def genplans(self, nplan):
-        """Generates planet data needed for Monte Carlo simulation
-        
-        Args:
-            nplan (integer):
-                Number of planets
-                
-        Returns:
-            s (astropy Quantity array):
-                Planet apparent separations in units of AU
-            dMag (ndarray):
-                Difference in brightness
-        
-        """
-        
-        PPop = self.PlanetPopulation
-        
-        nplan = int(nplan)
-        
-        # sample uniform distribution of mean anomaly
-        M = np.random.uniform(high=2.0*np.pi,size=nplan)
-        # sample semi-major axis
-        a = PPop.gen_sma(nplan).to('AU').value
-        # sample other necessary orbital parameters
-        if np.sum(PPop.erange) == 0:
-            # all circular orbits
-            r = a
-            e = 0.0
-            E = M
-        else:
-            # sample eccentricity
-            if PPop.constrainOrbits:
-                e = PPop.gen_eccen_from_sma(nplan,a*u.AU)
-            else:
-                e = PPop.gen_eccen(nplan)   
-            # Newton-Raphson to find E
-            E = eccanom(M,e)
-            # orbital radius
-            r = a*(1.0-e*np.cos(E))
-
-        beta = np.arccos(1.0-2.0*np.random.uniform(size=nplan))*u.rad
-        s = r*np.sin(beta)*u.AU
-        # sample albedo, planetary radius, phase function
-        p = PPop.gen_albedo(nplan)
-        Rp = PPop.gen_radius(nplan)
-        Phi = self.Completeness.PlanetPhysicalModel.calc_Phi(beta)
-        
-        # calculate dMag
-        dMag = deltaMag(p,Rp,r*u.AU,Phi)
-        return s, dMag
+from EXOSIMS.Prototypes.SurveySimulation import SurveySimulation
+import os
+import astropy.units as u
+import numpy as np
+import time
+import sys
+
+# Python 3 compatibility:
+if sys.version_info[0] > 2:
+    xrange = range
+
+class SS_det_only(SurveySimulation):
+    """
+    SS_det_only is a variant of survey scheduler that performs only detections
+    """
+
+    def run_sim(self):
+        """Performs the survey simulation 
+        
+        """
+        
+        OS = self.OpticalSystem
+        TL = self.TargetList
+        SU = self.SimulatedUniverse
+        Obs = self.Observatory
+        TK = self.TimeKeeping
+        
+        # TODO: start using this self.currentSep
+        # set occulter separation if haveOcculter
+        if OS.haveOcculter == True:
+            self.currentSep = Obs.occulterSep
+        
+        # choose observing modes selected for detection (default marked with a flag)
+        allModes = OS.observingModes
+        det_mode = list(filter(lambda mode: mode['detectionMode'] == True, allModes))[0]
+        # and for characterization (default is first spectro/IFS mode)
+        spectroModes = list(filter(lambda mode: 'spec' in mode['inst']['name'], allModes))
+        if np.any(spectroModes):
+            char_mode = spectroModes[0]
+        # if no spectro mode, default char mode is first observing mode
+        else:
+            char_mode = allModes[0]
+        
+        # begin Survey, and loop until mission is finished
+        log_begin = 'OB%s: survey beginning.'%(TK.OBnumber + 1)
+        self.logger.info(log_begin)
+
+        self.vprint(log_begin)
+        t0 = time.time()
+        sInd = None
+        cnt = 0
+        while not TK.mission_is_over():
+            
+            # save the start time of this observation (BEFORE any OH/settling/slew time)
+            TK.obsStart = TK.currentTimeNorm.to('day')
+            
+            # acquire the NEXT TARGET star index and create DRM
+            DRM, sInd, det_intTime = self.next_target(sInd, det_mode)
+            assert det_intTime != 0, "Integration time can't be 0."
+            
+            if sInd is not None:
+                cnt += 1
+                # get the index of the selected target for the extended list
+                if TK.currentTimeNorm > TK.missionLife and len(self.starExtended) == 0:
+                    for i in range(len(self.DRM)):
+                        if np.any([x == 1 for x in self.DRM[i]['plan_detected']]):
+                            self.starExtended = np.unique(np.append(self.starExtended,
+                                    self.DRM[i]['star_ind']))
+                
+                # beginning of observation, start to populate DRM
+                DRM['star_ind'] = sInd
+                DRM['star_name'] = TL.Name[sInd]
+                DRM['arrival_time'] = TK.currentTimeNorm.to('day')
+                DRM['OB_nb'] = TK.OBnumber + 1
+                pInds = np.where(SU.plan2star == sInd)[0]
+                DRM['plan_inds'] = pInds.astype(int)
+                log_obs = ('  Observation #%s, target #%s/%s with %s planet(s), ' \
+                        + 'mission time: %s')%(cnt, sInd+1, TL.nStars, len(pInds), 
+                        TK.obsStart.round(2))
+                self.logger.info(log_obs)
+
+                self.vprint(log_obs)
+                
+                # PERFORM DETECTION and populate revisit list attribute
+                detected, det_fZ, det_systemParams, det_SNR, FA = \
+                        self.observation_detection(sInd, det_intTime, det_mode)
+                # update the occulter wet mass
+                if OS.haveOcculter == True:
+                    DRM = self.update_occulter_mass(DRM, sInd, det_intTime, 'det')
+                # populate the DRM with detection results
+                DRM['det_time'] = det_intTime.to('day')
+                DRM['det_status'] = detected
+                DRM['det_SNR'] = det_SNR
+                DRM['det_fZ'] = det_fZ.to('1/arcsec2')
+                DRM['det_params'] = det_systemParams
+                
+                char_intTime = None
+                lenChar = len(pInds) + 1 if FA else len(pInds)
+                characterized = np.zeros(lenChar, dtype=float)
+                char_SNR = np.zeros(lenChar, dtype=float)
+                char_fZ = 0./u.arcsec**2
+                char_systemParams = SU.dump_system_params(sInd)
+                assert char_intTime != 0, "Integration time can't be 0."
+                # update the occulter wet mass
+                if OS.haveOcculter == True and char_intTime is not None:
+                    DRM = self.update_occulter_mass(DRM, sInd, char_intTime, 'char')
+
+                # populate the DRM with observation modes
+                DRM['det_mode'] = dict(det_mode)
+                del DRM['det_mode']['inst'], DRM['det_mode']['syst']
+                # DRM['char_mode'] = dict(char_mode)
+                # del DRM['char_mode']['inst'], DRM['char_mode']['syst']
+                
+                # append result values to self.DRM
+                self.DRM.append(DRM)
+                
+                # calculate observation end time
+                TK.obsEnd = TK.currentTimeNorm.to('day')
+                
+                # with prototype TimeKeeping, if no OB duration was specified, advance
+                # to the next OB with timestep equivalent to time spent on one target
+                if np.isinf(TK.OBduration):
+                    obsLength = (TK.obsEnd - TK.obsStart).to('day')
+                    TK.next_observing_block(dt=obsLength)
+                
+                # with occulter, if spacecraft fuel is depleted, exit loop
+                if OS.haveOcculter and Obs.scMass < Obs.dryMass:
+                    self.vprint('Total fuel mass exceeded at %s'%TK.obsEnd.round(2))
+                    break
+        
+        else:
+            dtsim = (time.time() - t0)*u.s
+            log_end = "Mission complete: no more time available.\n" \
+                    + "Simulation duration: %s.\n"%dtsim.astype('int') \
+                    + "Results stored in SurveySimulation.DRM (Design Reference Mission)."
+            self.logger.info(log_end)
+            self.vprint(log_end)
+
+    def next_target(self, old_sInd, mode):
+        """Finds index of next target star and calculates its integration time.
+        
+        This method chooses the next target star index based on which
+        stars are available, their integration time, and maximum completeness.
+        Returns None if no target could be found.
+        
+        Args:
+            old_sInd (integer):
+                Index of the previous target star
+            mode (dict):
+                Selected observing mode for detection
+                
+        Returns:
+            DRM (dict):
+                Design Reference Mission, contains the results of one complete
+                observation (detection and characterization)
+            sInd (integer):
+                Index of next target star. Defaults to None.
+            intTime (astropy Quantity):
+                Selected star integration time for detection in units of day. 
+                Defaults to None.
+        
+        """
+        
+        OS = self.OpticalSystem
+        ZL = self.ZodiacalLight
+        TL = self.TargetList
+        Obs = self.Observatory
+        TK = self.TimeKeeping
+        
+        # create DRM
+        DRM = {}
+        
+        # allocate settling time + overhead time
+        TK.allocate_time(Obs.settlingTime + mode['syst']['ohTime'])
+        
+        # in case of an occulter, initialize slew time factor
+        # (add transit time and reduce starshade mass)
+        if OS.haveOcculter == True:
+            ao = Obs.thrust/Obs.scMass
+            slewTime_fac = (2.*Obs.occulterSep/np.abs(ao)/(Obs.defburnPortion/2. - 
+                    Obs.defburnPortion**2/4.)).decompose().to('d2')
+        
+        # now, start to look for available targets
+        while not TK.mission_is_over():
+            # 1/ initialize arrays
+            slewTimes = np.zeros(TL.nStars)*u.d
+            fZs = np.zeros(TL.nStars)/u.arcsec**2
+            intTimes = np.zeros(TL.nStars)*u.d
+            tovisit = np.zeros(TL.nStars, dtype=bool)
+            sInds = np.arange(TL.nStars)
+            
+            # 2/ find spacecraft orbital START positions (if occulter, positions 
+            # differ for each star) and filter out unavailable targets
+            sd = None
+            if OS.haveOcculter == True:
+                # find angle between old and new stars, default to pi/2 for first target
+                if old_sInd is None:
+                    sd = np.array([np.radians(90)]*TL.nStars)*u.rad
+                else:
+                    # position vector of previous target star
+                    r_old = TL.starprop(old_sInd, TK.currentTimeAbs)[0]
+                    u_old = r_old.value/np.linalg.norm(r_old)
+                    # position vector of new target stars
+                    r_new = TL.starprop(sInds, TK.currentTimeAbs)
+                    u_new = (r_new.value.T/np.linalg.norm(r_new, axis=1)).T
+                    # angle between old and new stars
+                    sd = np.arccos(np.clip(np.dot(u_old, u_new.T), -1, 1))*u.rad
+                # calculate slew time
+                slewTimes = np.sqrt(slewTime_fac*np.sin(sd/2.))
+            # start times, including slew times
+            startTimes = TK.currentTimeAbs + slewTimes
+            startTimesNorm = TK.currentTimeNorm + slewTimes
+            # indices of observable stars
+            kogoodStart = Obs.keepout(TL, sInds, startTimes, mode)
+            sInds = sInds[np.where(kogoodStart)[0]]
+            
+            # 3/ calculate integration times for ALL preselected targets, 
+            # and filter out totTimes > integration cutoff
+            if len(sInds) > 0:
+                # assumed values for detection
+                fZ = ZL.fZ(Obs, TL, sInds, startTimes[sInds], mode)
+                fEZ = ZL.fEZ0
+                dMag = self.dMagint[sInds]
+                WA = self.WAint[sInds]
+                intTimes[sInds] = OS.calc_intTime(TL, sInds, fZ, fEZ, dMag, WA, mode)
+                totTimes = intTimes*mode['timeMultiplier']
+                # end times
+                endTimes = startTimes + totTimes
+                endTimesNorm = startTimesNorm + totTimes
+                # indices of observable stars
+                sInds = np.where((totTimes > 0) & (totTimes <= OS.intCutoff) & 
+                        (endTimesNorm <= TK.OBendTimes[TK.OBnumber]))[0]
+            
+            # 4/ find spacecraft orbital END positions (for each candidate target), 
+            # and filter out unavailable targets
+            if len(sInds) > 0 and Obs.checkKeepoutEnd:
+                kogoodEnd = Obs.keepout(TL, sInds, endTimes[sInds], mode)
+                sInds = sInds[np.where(kogoodEnd)[0]]
+            
+            # 5/ filter out all previously (more-)visited targets, unless in 
+            # revisit list, with time within some dt of start (+- 1 week)
+            if len(sInds) > 0:
+                tovisit[sInds] = (self.starVisits[sInds] == min(self.starVisits[sInds]))
+                if self.starRevisit.size != 0:
+                    dt_max = 1.*u.week
+                    dt_rev = np.abs(self.starRevisit[:,1]*u.day - TK.currentTimeNorm)
+                    ind_rev = [int(x) for x in self.starRevisit[dt_rev < dt_max,0] 
+                            if x in sInds]
+                    tovisit[ind_rev] = True
+                sInds = np.where(tovisit)[0]
+            
+            # 6/ choose best target from remaining
+            if len(sInds) > 0:
+                # choose sInd of next target
+                sInd = self.choose_next_target(old_sInd, sInds, slewTimes, intTimes[sInds])
+                # store selected star integration time
+                intTime = intTimes[sInd]
+                break
+            
+            # if no observable target, call the TimeKeeping.wait() method
+            else:
+                TK.wait()
+            
+        else:
+            return DRM, None, None
+        
+        # update visited list for selected star
+        self.starVisits[sInd] += 1
+        # store normalized start time for future completeness update
+        self.lastObsTimes[sInd] = startTimesNorm[sInd]
+        
+        # populate DRM with occulter related values
+        if OS.haveOcculter == True:
+            # find values related to slew time
+            DRM['slew_time'] = slewTimes[sInd].to('day')
+            DRM['slew_angle'] = sd[sInd].to('deg')
+            slew_mass_used = slewTimes[sInd]*Obs.defburnPortion*Obs.flowRate
+            DRM['slew_dV'] = (slewTimes[sInd]*ao*Obs.defburnPortion).to('m/s')
+            DRM['slew_mass_used'] = slew_mass_used.to('kg')
+            Obs.scMass = Obs.scMass - slew_mass_used
+            DRM['scMass'] = Obs.scMass.to('kg')
+            # update current time by adding slew time for the chosen target
+            TK.allocate_time(slewTimes[sInd])
+            if TK.mission_is_over():
+                return DRM, None, None
+        
+        return DRM, sInd, intTime
+
+
+    def choose_next_target(self, old_sInd, sInds, slewTime, t_dets):
+        """Choose next telescope target based on star completeness and integration time.
+        
+        Args:
+            old_sInd (integer):
+                Index of the previous target star
+            sInds (integer array):
+                Indices of available targets
+            slewTime (float array):
+                slew times to all stars (must be indexed by sInds)
+            t_dets (astropy Quantity array):
+                Integration times for detection in units of day
+                
+        Returns:
+            sInd (integer):
+                Index of next target star
+        
+        """
+        
+        Comp = self.Completeness
+        TL = self.TargetList
+        TK = self.TimeKeeping
+
+        nStars = len(sInds)
+
+        # reshape sInds
+        sInds = np.array(sInds,ndmin=1)
+
+        # 1/ Choose next telescope target
+        comps = Comp.completeness_update(TL, sInds, self.starVisits[sInds], TK.currentTimeNorm)
+
+        # add weight for star revisits
+        ind_rev = []
+        if self.starRevisit.size != 0:
+            dt_max = 1.*u.week
+            dt_rev = np.abs(self.starRevisit[:,1]*u.day - TK.currentTimeNorm)
+            ind_rev = [int(x) for x in self.starRevisit[dt_rev < dt_max,0] if x in sInds]
+
+        f2_uv = np.where((self.starVisits[sInds] > 0) & (self.starVisits[sInds] < 6), 
+                          self.starVisits[sInds], 0) * (1 - (np.in1d(sInds, ind_rev, invert=True)))
+
+        weights = (comps + f2_uv/6.)/t_dets
+        sInd = np.random.choice(sInds[weights == max(weights)])
+
+        return sInd
+
+    def calc_int_inflection(self, sInd, fEZ, fZ, WA, mode, ischar=False):
+        """Calculate integration time based on inflection point of Completeness as a function of int_time
+        
+        Args:
+            sInd (integer):
+                Index of the target star
+            fEZ (astropy Quantity array):
+                Surface brightness of exo-zodiacal light in units of 1/arcsec2
+            fZ (astropy Quantity):
+            WA (astropy Quantity):
+                Working angle of the planet of interest in units of arcsec
+            mode (dict):
+                Selected observing mode
+
+        Returns:
+            int_time (float):
+                The suggested integration time
+        
+        """
+
+        OS = self.OpticalSystem
+        Comp = self.Completeness
+        TL = self.TargetList
+        ZL = self.ZodiacalLight
+        Obs = self.Observatory
+
+        dMagmin = np.round(-2.5*np.log10(float(Comp.PlanetPopulation.prange[1]*\
+                  Comp.PlanetPopulation.Rprange[1]/Comp.PlanetPopulation.rrange[0])**2))
+        dMagmax = OS.dMagLim
+        num_points = 250
+
+        dMags = np.linspace(dMagmin, dMagmax, num_points)
+
+        # calculate t_det as a function of dMag
+        t_dets = OS.calc_intTime(TL, sInd, fZ, fEZ, dMags, WA, mode)
+
+        # calculate comp as a function of dMag
+        smin = TL.dist[sInd] * np.tan(mode['IWA'])
+        smax = TL.dist[sInd] * np.tan(mode['OWA'])
+
+        if self.EVPOC is None:
+            self.calc_EVPOC()
+
+        comps = self.EVPOC(smin.to('AU').value, smax.to('AU').value, dMagmin, dMags)
+
+        # find the inflection point of the completeness graph
+        if ischar is False:
+            int_time = t_dets[np.where(np.gradient(comps) == max(np.gradient(comps)))[0]][0]
+            int_time = int_time*self.starVisits[sInd]
+
+            # update star completeness
+            idx = (np.abs(t_dets-int_time)).argmin()
+            comp = comps[idx]
+            TL.comp[sInd] = comp
+        else:
+            idx = np.abs(comps - max(comps)*.9).argmin()
+            int_time = t_dets[idx]
+            comp = comps[idx]
+
+        return int_time
+
+    def calc_EVPOC(self):
+        Comp = self.Completeness
+
+        bins = 1000
+        # xedges is array of separation values for interpolant
+        xedges = np.linspace(0., Comp.PlanetPopulation.rrange[1].value, bins)*\
+                Comp.PlanetPopulation.arange.unit
+        xedges = xedges.to('AU').value
+
+        # yedges is array of delta magnitude values for interpolant
+        ymin = np.round(-2.5*np.log10(float(Comp.PlanetPopulation.prange[1]*\
+                Comp.PlanetPopulation.Rprange[1]/Comp.PlanetPopulation.rrange[0])**2))
+        ymax = np.round(-2.5*np.log10(float(Comp.PlanetPopulation.prange[0]*\
+                Comp.PlanetPopulation.Rprange[0]/Comp.PlanetPopulation.rrange[1])**2*1e-11))
+        yedges = np.linspace(ymin, ymax, bins)
+
+        # number of planets for each Monte Carlo simulation
+        nplan = int(np.min([1e6,Comp.Nplanets]))
+        # number of simulations to perform (must be integer)
+        steps = int(Comp.Nplanets/nplan)
+        
+        Cpath = os.path.join(Comp.classpath, Comp.filename+'.comp')
+        H, xedges, yedges = self.genC(Cpath, nplan, xedges, yedges, steps)
+        EVPOCpdf = interpolate.RectBivariateSpline(xedges, yedges, H.T)
+        EVPOC = np.vectorize(EVPOCpdf.integral)
+
+        self.EVPOC = EVPOC
+
+    def genC(self, Cpath, nplan, xedges, yedges, steps):
+        """Gets completeness interpolant for initial completeness
+        
+        This function either loads a completeness .comp file based on specified
+        Planet Population module or performs Monte Carlo simulations to get
+        the 2D completeness values needed for interpolation.
+        
+        Args:
+            Cpath (string):
+                path to 2D completeness value array
+            nplan (float):
+                number of planets used in each simulation
+            xedges (float ndarray):
+                x edge of 2d histogram (separation)
+            yedges (float ndarray):
+                y edge of 2d histogram (dMag)
+            steps (integer):
+                number of simulations to perform
+                
+        Returns:
+            H (float ndarray):
+                2D numpy ndarray containing completeness probability density values
+        
+        """
+        
+        # if the 2D completeness pdf array exists as a .comp file load it
+        if os.path.exists(Cpath):
+            with open(Cpath, 'rb') as cfile:
+                H = pickle.load(cfile)
+        else:
+            # run Monte Carlo simulation and pickle the resulting array
+            self.vprint('Cached completeness file not found at "%s".' % Cpath)
+            self.vprint('Beginning Monte Carlo completeness calculations.')
+            
+            t0, t1 = None, None # keep track of per-iteration time
+            for i in xrange(steps):
+                t0, t1 = t1, time.time()
+                if t0 is None:
+                    delta_t_msg = '' # no message
+                else:
+                    delta_t_msg = '[%.3f s/iteration]' % (t1 - t0)
+
+                self.vprint('Completeness iteration: %5d / %5d %s' % (i+1, steps, delta_t_msg))
+                # get completeness histogram
+                h, xedges, yedges = self.hist(nplan, xedges, yedges)
+                if i == 0:
+                    H = h
+                else:
+                    H += h
+
+            Nplanets = 1e8
+            
+            H = H/(Nplanets*(xedges[1]-xedges[0])*(yedges[1]-yedges[0]))
+                        
+            # store 2D completeness pdf array as .comp file
+
+            with open(Cpath, 'wb') as cfile:
+                pickle.dump(H, cfile)
+            self.vprint('Monte Carlo completeness calculations finished')
+            self.vprint('2D completeness array stored in %r' % Cpath)
+        
+        return H, xedges, yedges
+
+    def hist(self, nplan, xedges, yedges):
+        """Returns completeness histogram for Monte Carlo simulation
+        
+        This function uses the inherited Planet Population module.
+        
+        Args:
+            nplan (float):
+                number of planets used
+            xedges (float ndarray):
+                x edge of 2d histogram (separation)
+            yedges (float ndarray):
+                y edge of 2d histogram (dMag)
+        
+        Returns:
+            h (ndarray):
+                2D numpy ndarray containing completeness histogram
+        
+        """
+        
+        s, dMag = self.genplans(nplan)
+        # get histogram
+        h, yedges, xedges = np.histogram2d(dMag, s.to('AU').value, bins=1000,
+                range=[[yedges.min(), yedges.max()], [xedges.min(), xedges.max()]])
+        
+        return h, xedges, yedges
+
+    def genplans(self, nplan):
+        """Generates planet data needed for Monte Carlo simulation
+        
+        Args:
+            nplan (integer):
+                Number of planets
+                
+        Returns:
+            s (astropy Quantity array):
+                Planet apparent separations in units of AU
+            dMag (ndarray):
+                Difference in brightness
+        
+        """
+        
+        PPop = self.PlanetPopulation
+        
+        nplan = int(nplan)
+        
+        # sample uniform distribution of mean anomaly
+        M = np.random.uniform(high=2.0*np.pi,size=nplan)
+        # sample semi-major axis
+        a = PPop.gen_sma(nplan).to('AU').value
+        # sample other necessary orbital parameters
+        if np.sum(PPop.erange) == 0:
+            # all circular orbits
+            r = a
+            e = 0.0
+            E = M
+        else:
+            # sample eccentricity
+            if PPop.constrainOrbits:
+                e = PPop.gen_eccen_from_sma(nplan,a*u.AU)
+            else:
+                e = PPop.gen_eccen(nplan)   
+            # Newton-Raphson to find E
+            E = eccanom(M,e)
+            # orbital radius
+            r = a*(1.0-e*np.cos(E))
+
+        beta = np.arccos(1.0-2.0*np.random.uniform(size=nplan))*u.rad
+        s = r*np.sin(beta)*u.AU
+        # sample albedo, planetary radius, phase function
+        p = PPop.gen_albedo(nplan)
+        Rp = PPop.gen_radius(nplan)
+        Phi = self.Completeness.PlanetPhysicalModel.calc_Phi(beta)
+        
+        # calculate dMag
+        dMag = deltaMag(p,Rp,r*u.AU,Phi)
+        return s, dMag