--- conflicted
+++ resolved
@@ -118,11 +118,7 @@
         tmp = np.argmin(step1 + step2)
         sInd = sInds[int(np.floor(tmp/float(nStars)))]
         
-<<<<<<< HEAD
-        return sInd
-=======
         return sInd, None
->>>>>>> c9dae0dd
 
     def revisitFilter(self, sInds, tmpCurrentTimeNorm):
         """Helper method for Overloading Revisit Filtering
@@ -199,7 +195,3 @@
                 self.starRevisit = np.vstack((self.starRevisit, revisit))
             else:
                 self.starRevisit[revInd,1] = revisit[1]#over
-<<<<<<< HEAD
-
-=======
->>>>>>> c9dae0dd
