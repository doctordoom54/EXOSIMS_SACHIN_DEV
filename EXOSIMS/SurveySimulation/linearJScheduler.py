--- conflicted
+++ resolved
@@ -103,11 +103,7 @@
         # add factor due to unvisited ramp
         f_uv = np.zeros(nStars)
         unvisited = self.starVisits[sInds]==0
-<<<<<<< HEAD
         f_uv[unvisited] = float(TK.currentTimeNorm.copy()/TK.missionLife.copy())**2
-=======
-        f_uv[unvisited] = float(TK.currentTimeNorm.copy()/TK.missionLife)**2
->>>>>>> a56eec3b
         A = A - self.coeffs[2]*f_uv
 
         # add factor due to revisited ramp
@@ -185,15 +181,13 @@
             mu = const.G*(Mp + Ms)
             T = 2.*np.pi*np.sqrt(sp**3/mu)
             t_rev = TK.currentTimeNorm.copy() + 0.75*T
-<<<<<<< HEAD
-=======
+
         # if no detections then schedule revisit based off of revisit_weight
         if not np.any(det):
             t_rev = TK.currentTimeNorm.copy() + self.revisit_wait
             self.no_dets[sInd] = True
         else:
             self.no_dets[sInd] = False
->>>>>>> a56eec3b
 
         t_rev = TK.currentTimeNorm.copy() + self.revisit_wait
         # finally, populate the revisit list (NOTE: sInd becomes a float)
